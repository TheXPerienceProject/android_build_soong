// Copyright 2018 Google Inc. All rights reserved.
//
// Licensed under the Apache License, Version 2.0 (the "License");
// you may not use this file except in compliance with the License.
// You may obtain a copy of the License at
//
//     http://www.apache.org/licenses/LICENSE-2.0
//
// Unless required by applicable law or agreed to in writing, software
// distributed under the License is distributed on an "AS IS" BASIS,
// WITHOUT WARRANTIES OR CONDITIONS OF ANY KIND, either express or implied.
// See the License for the specific language governing permissions and
// limitations under the License.

package zip

import (
	"bytes"
	"hash/crc32"
	"io"
	"os"
	"reflect"
	"syscall"
	"testing"

	"android/soong/third_party/zip"

	"github.com/google/blueprint/pathtools"
)

var (
	fileA        = []byte("AAAAAAAAAAAAAAAAAAAAAAAAAAAAAAAAAAAAAAAAAAAAAAAAAAAAAAAAAAAAAAAA")
	fileB        = []byte("BBBBBBBBBBBBBBBBBBBBBBBBBBBBBBBBBBBBBBBBBBBBBBBBBBBBBBBBBBBBBB")
	fileC        = []byte("CCCCCCCCCCCCCCCCCCCCCCCCCCCCCCCCCCCCCCCCCCCCCCCCCCCCCCCCCCCC")
	fileEmpty    = []byte("")
	fileManifest = []byte("Manifest-Version: 1.0\nCreated-By: soong_zip\n\n")

	fileCustomManifest  = []byte("Custom manifest: true\n")
	customManifestAfter = []byte("Manifest-Version: 1.0\nCreated-By: soong_zip\nCustom manifest: true\n\n")
)

var mockFs = pathtools.MockFs(map[string][]byte{
	"a/a/a":               fileA,
	"a/a/b":               fileB,
	"a/a/c -> ../../c":    nil,
	"dangling -> missing": nil,
	"a/a/d -> b":          nil,
	"c":                   fileC,
	"l_nl":                []byte("a/a/a\na/a/b\nc\n\\[\n"),
	"l_sp":                []byte("a/a/a a/a/b c \\["),
	"l2":                  []byte("missing\n"),
	"rsp":                 []byte("'a/a/a'\na/a/b\n'@'\n'foo'\\''bar'\n'['"),
	"@ -> c":              nil,
	"foo'bar -> c":        nil,
	"manifest.txt":        fileCustomManifest,
	"[":                   fileEmpty,
})

func fh(name string, contents []byte, method uint16) zip.FileHeader {
	return zip.FileHeader{
		Name:               name,
		Method:             method,
		CRC32:              crc32.ChecksumIEEE(contents),
		UncompressedSize64: uint64(len(contents)),
<<<<<<< HEAD
		ExternalAttrs:      0,
=======
		ExternalAttrs:      (syscall.S_IFREG | 0644) << 16,
>>>>>>> 50926b5d
	}
}

func fhManifest(contents []byte) zip.FileHeader {
	return zip.FileHeader{
		Name:               "META-INF/MANIFEST.MF",
		Method:             zip.Store,
		CRC32:              crc32.ChecksumIEEE(contents),
		UncompressedSize64: uint64(len(contents)),
		ExternalAttrs:      (syscall.S_IFREG | 0644) << 16,
	}
}

func fhLink(name string, to string) zip.FileHeader {
	return zip.FileHeader{
		Name:               name,
		Method:             zip.Store,
		CRC32:              crc32.ChecksumIEEE([]byte(to)),
		UncompressedSize64: uint64(len(to)),
		ExternalAttrs:      (syscall.S_IFLNK | 0777) << 16,
	}
}

func fhDir(name string) zip.FileHeader {
	return zip.FileHeader{
		Name:               name,
		Method:             zip.Store,
		CRC32:              crc32.ChecksumIEEE(nil),
		UncompressedSize64: 0,
		ExternalAttrs:      (syscall.S_IFDIR|0755)<<16 | 0x10,
	}
}

func fileArgsBuilder() *FileArgsBuilder {
	return &FileArgsBuilder{
		fs: mockFs,
	}
}

func TestZip(t *testing.T) {
	testCases := []struct {
		name               string
		args               *FileArgsBuilder
		compressionLevel   int
		emulateJar         bool
		nonDeflatedFiles   map[string]bool
		dirEntries         bool
		manifest           string
		storeSymlinks      bool
		ignoreMissingFiles bool

		files []zip.FileHeader
		err   error
	}{
		{
			name: "empty args",
			args: fileArgsBuilder(),

			files: []zip.FileHeader{},
		},
		{
			name: "files",
			args: fileArgsBuilder().
				File("a/a/a").
				File("a/a/b").
				File("c").
				File(`\[`),
			compressionLevel: 9,

			files: []zip.FileHeader{
				fh("a/a/a", fileA, zip.Deflate),
				fh("a/a/b", fileB, zip.Deflate),
				fh("c", fileC, zip.Deflate),
				fh("[", fileEmpty, zip.Store),
			},
		},
		{
			name: "files glob",
			args: fileArgsBuilder().
				SourcePrefixToStrip("a").
				File("a/**/*"),
			compressionLevel: 9,
			storeSymlinks:    true,

			files: []zip.FileHeader{
				fh("a/a", fileA, zip.Deflate),
				fh("a/b", fileB, zip.Deflate),
				fhLink("a/c", "../../c"),
				fhLink("a/d", "b"),
			},
		},
		{
			name: "dir",
			args: fileArgsBuilder().
				SourcePrefixToStrip("a").
				Dir("a"),
			compressionLevel: 9,
			storeSymlinks:    true,

			files: []zip.FileHeader{
				fh("a/a", fileA, zip.Deflate),
				fh("a/b", fileB, zip.Deflate),
				fhLink("a/c", "../../c"),
				fhLink("a/d", "b"),
			},
		},
		{
			name: "stored files",
			args: fileArgsBuilder().
				File("a/a/a").
				File("a/a/b").
				File("c"),
			compressionLevel: 0,

			files: []zip.FileHeader{
				fh("a/a/a", fileA, zip.Store),
				fh("a/a/b", fileB, zip.Store),
				fh("c", fileC, zip.Store),
			},
		},
		{
			name: "symlinks in zip",
			args: fileArgsBuilder().
				File("a/a/a").
				File("a/a/b").
				File("a/a/c").
				File("a/a/d"),
			compressionLevel: 9,
			storeSymlinks:    true,

			files: []zip.FileHeader{
				fh("a/a/a", fileA, zip.Deflate),
				fh("a/a/b", fileB, zip.Deflate),
				fhLink("a/a/c", "../../c"),
				fhLink("a/a/d", "b"),
			},
		},
		{
			name: "follow symlinks",
			args: fileArgsBuilder().
				File("a/a/a").
				File("a/a/b").
				File("a/a/c").
				File("a/a/d"),
			compressionLevel: 9,
			storeSymlinks:    false,

			files: []zip.FileHeader{
				fh("a/a/a", fileA, zip.Deflate),
				fh("a/a/b", fileB, zip.Deflate),
				fh("a/a/c", fileC, zip.Deflate),
				fh("a/a/d", fileB, zip.Deflate),
			},
		},
		{
			name: "dangling symlinks",
			args: fileArgsBuilder().
				File("dangling"),
			compressionLevel: 9,
			storeSymlinks:    true,

			files: []zip.FileHeader{
				fhLink("dangling", "missing"),
			},
		},
		{
			name: "list",
			args: fileArgsBuilder().
				List("l_nl"),
			compressionLevel: 9,

			files: []zip.FileHeader{
				fh("a/a/a", fileA, zip.Deflate),
				fh("a/a/b", fileB, zip.Deflate),
				fh("c", fileC, zip.Deflate),
				fh("[", fileEmpty, zip.Store),
			},
		},
		{
			name: "list",
			args: fileArgsBuilder().
				List("l_sp"),
			compressionLevel: 9,

			files: []zip.FileHeader{
				fh("a/a/a", fileA, zip.Deflate),
				fh("a/a/b", fileB, zip.Deflate),
				fh("c", fileC, zip.Deflate),
				fh("[", fileEmpty, zip.Store),
			},
		},
		{
			name: "rsp",
			args: fileArgsBuilder().
				RspFile("rsp"),
			compressionLevel: 9,

			files: []zip.FileHeader{
				fh("a/a/a", fileA, zip.Deflate),
				fh("a/a/b", fileB, zip.Deflate),
				fh("@", fileC, zip.Deflate),
				fh("foo'bar", fileC, zip.Deflate),
				fh("[", fileEmpty, zip.Store),
			},
		},
		{
			name: "prefix in zip",
			args: fileArgsBuilder().
				PathPrefixInZip("foo").
				File("a/a/a").
				File("a/a/b").
				File("c"),
			compressionLevel: 9,

			files: []zip.FileHeader{
				fh("foo/a/a/a", fileA, zip.Deflate),
				fh("foo/a/a/b", fileB, zip.Deflate),
				fh("foo/c", fileC, zip.Deflate),
			},
		},
		{
			name: "relative root",
			args: fileArgsBuilder().
				SourcePrefixToStrip("a").
				File("a/a/a").
				File("a/a/b"),
			compressionLevel: 9,

			files: []zip.FileHeader{
				fh("a/a", fileA, zip.Deflate),
				fh("a/b", fileB, zip.Deflate),
			},
		},
		{
			name: "multiple relative root",
			args: fileArgsBuilder().
				SourcePrefixToStrip("a").
				File("a/a/a").
				SourcePrefixToStrip("a/a").
				File("a/a/b"),
			compressionLevel: 9,

			files: []zip.FileHeader{
				fh("a/a", fileA, zip.Deflate),
				fh("b", fileB, zip.Deflate),
			},
		},
		{
			name: "emulate jar",
			args: fileArgsBuilder().
				File("a/a/a").
				File("a/a/b"),
			compressionLevel: 9,
			emulateJar:       true,

			files: []zip.FileHeader{
				fhDir("META-INF/"),
				fhManifest(fileManifest),
				fhDir("a/"),
				fhDir("a/a/"),
				fh("a/a/a", fileA, zip.Deflate),
				fh("a/a/b", fileB, zip.Deflate),
			},
		},
		{
			name: "emulate jar with manifest",
			args: fileArgsBuilder().
				File("a/a/a").
				File("a/a/b"),
			compressionLevel: 9,
			emulateJar:       true,
			manifest:         "manifest.txt",

			files: []zip.FileHeader{
				fhDir("META-INF/"),
				fhManifest(customManifestAfter),
				fhDir("a/"),
				fhDir("a/a/"),
				fh("a/a/a", fileA, zip.Deflate),
				fh("a/a/b", fileB, zip.Deflate),
			},
		},
		{
			name: "dir entries",
			args: fileArgsBuilder().
				File("a/a/a").
				File("a/a/b"),
			compressionLevel: 9,
			dirEntries:       true,

			files: []zip.FileHeader{
				fhDir("a/"),
				fhDir("a/a/"),
				fh("a/a/a", fileA, zip.Deflate),
				fh("a/a/b", fileB, zip.Deflate),
			},
		},
		{
			name: "junk paths",
			args: fileArgsBuilder().
				JunkPaths(true).
				File("a/a/a").
				File("a/a/b"),
			compressionLevel: 9,

			files: []zip.FileHeader{
				fh("a", fileA, zip.Deflate),
				fh("b", fileB, zip.Deflate),
			},
		},
		{
			name: "non deflated files",
			args: fileArgsBuilder().
				File("a/a/a").
				File("a/a/b"),
			compressionLevel: 9,
			nonDeflatedFiles: map[string]bool{"a/a/a": true},

			files: []zip.FileHeader{
				fh("a/a/a", fileA, zip.Store),
				fh("a/a/b", fileB, zip.Deflate),
			},
		},
		{
			name: "ignore missing files",
			args: fileArgsBuilder().
				File("a/a/a").
				File("a/a/b").
				File("missing"),
			compressionLevel:   9,
			ignoreMissingFiles: true,

			files: []zip.FileHeader{
				fh("a/a/a", fileA, zip.Deflate),
				fh("a/a/b", fileB, zip.Deflate),
			},
		},

		// errors
		{
			name: "error missing file",
			args: fileArgsBuilder().
				File("missing"),
			err: os.ErrNotExist,
		},
		{
			name: "error missing dir",
			args: fileArgsBuilder().
				Dir("missing"),
			err: os.ErrNotExist,
		},
		{
			name: "error missing file in list",
			args: fileArgsBuilder().
				List("l2"),
			err: os.ErrNotExist,
		},
		{
			name: "error incorrect relative root",
			args: fileArgsBuilder().
				SourcePrefixToStrip("b").
				File("a/a/a"),
			err: IncorrectRelativeRootError{},
		},
	}

	for _, test := range testCases {
		t.Run(test.name, func(t *testing.T) {
			if test.args.Error() != nil {
				t.Fatal(test.args.Error())
			}

			args := ZipArgs{}
			args.FileArgs = test.args.FileArgs()
			args.CompressionLevel = test.compressionLevel
			args.EmulateJar = test.emulateJar
			args.AddDirectoryEntriesToZip = test.dirEntries
			args.NonDeflatedFiles = test.nonDeflatedFiles
			args.ManifestSourcePath = test.manifest
			args.StoreSymlinks = test.storeSymlinks
			args.IgnoreMissingFiles = test.ignoreMissingFiles
			args.Filesystem = mockFs
			args.Stderr = &bytes.Buffer{}

			buf := &bytes.Buffer{}
			err := zipTo(args, buf)

			if (err != nil) != (test.err != nil) {
				t.Fatalf("want error %v, got %v", test.err, err)
			} else if test.err != nil {
				if os.IsNotExist(test.err) {
					if !os.IsNotExist(test.err) {
						t.Fatalf("want error %v, got %v", test.err, err)
					}
				} else if _, wantRelativeRootErr := test.err.(IncorrectRelativeRootError); wantRelativeRootErr {
					if _, gotRelativeRootErr := err.(IncorrectRelativeRootError); !gotRelativeRootErr {
						t.Fatalf("want error %v, got %v", test.err, err)
					}
				} else {
					t.Fatalf("want error %v, got %v", test.err, err)
				}
				return
			}

			br := bytes.NewReader(buf.Bytes())
			zr, err := zip.NewReader(br, int64(br.Len()))
			if err != nil {
				t.Fatal(err)
			}

			var files []zip.FileHeader
			for _, f := range zr.File {
				r, err := f.Open()
				if err != nil {
					t.Fatalf("error when opening %s: %s", f.Name, err)
				}

				crc := crc32.NewIEEE()
				len, err := io.Copy(crc, r)
				r.Close()
				if err != nil {
					t.Fatalf("error when reading %s: %s", f.Name, err)
				}

				if uint64(len) != f.UncompressedSize64 {
					t.Errorf("incorrect length for %s, want %d got %d", f.Name, f.UncompressedSize64, len)
				}

				if crc.Sum32() != f.CRC32 {
					t.Errorf("incorrect crc for %s, want %x got %x", f.Name, f.CRC32, crc)
				}

				files = append(files, f.FileHeader)
			}

			if len(files) != len(test.files) {
				t.Fatalf("want %d files, got %d", len(test.files), len(files))
			}

			for i := range files {
				want := test.files[i]
				got := files[i]

				if want.Name != got.Name {
					t.Errorf("incorrect file %d want %q got %q", i, want.Name, got.Name)
					continue
				}

				if want.UncompressedSize64 != got.UncompressedSize64 {
					t.Errorf("incorrect file %s length want %v got %v", want.Name,
						want.UncompressedSize64, got.UncompressedSize64)
				}

				if want.ExternalAttrs != got.ExternalAttrs {
					t.Errorf("incorrect file %s attrs want %x got %x", want.Name,
						want.ExternalAttrs, got.ExternalAttrs)
				}

				if want.CRC32 != got.CRC32 {
					t.Errorf("incorrect file %s crc want %v got %v", want.Name,
						want.CRC32, got.CRC32)
				}

				if want.Method != got.Method {
					t.Errorf("incorrect file %s method want %v got %v", want.Name,
						want.Method, got.Method)
				}
			}
		})
	}
}

func TestSrcJar(t *testing.T) {
	mockFs := pathtools.MockFs(map[string][]byte{
		"wrong_package.java":       []byte("package foo;"),
		"foo/correct_package.java": []byte("package foo;"),
		"src/no_package.java":      nil,
		"src2/parse_error.java":    []byte("error"),
	})

	want := []string{
		"foo/",
		"foo/wrong_package.java",
		"foo/correct_package.java",
		"no_package.java",
		"src2/",
		"src2/parse_error.java",
	}

	args := ZipArgs{}
	args.FileArgs = NewFileArgsBuilder().File("**/*.java").FileArgs()

	args.SrcJar = true
	args.AddDirectoryEntriesToZip = true
	args.Filesystem = mockFs
	args.Stderr = &bytes.Buffer{}

	buf := &bytes.Buffer{}
	err := zipTo(args, buf)
	if err != nil {
		t.Fatalf("got error %v", err)
	}

	br := bytes.NewReader(buf.Bytes())
	zr, err := zip.NewReader(br, int64(br.Len()))
	if err != nil {
		t.Fatal(err)
	}

	var got []string
	for _, f := range zr.File {
		r, err := f.Open()
		if err != nil {
			t.Fatalf("error when opening %s: %s", f.Name, err)
		}

		crc := crc32.NewIEEE()
		len, err := io.Copy(crc, r)
		r.Close()
		if err != nil {
			t.Fatalf("error when reading %s: %s", f.Name, err)
		}

		if uint64(len) != f.UncompressedSize64 {
			t.Errorf("incorrect length for %s, want %d got %d", f.Name, f.UncompressedSize64, len)
		}

		if crc.Sum32() != f.CRC32 {
			t.Errorf("incorrect crc for %s, want %x got %x", f.Name, f.CRC32, crc)
		}

		got = append(got, f.Name)
	}

	if !reflect.DeepEqual(want, got) {
		t.Errorf("want files %q, got %q", want, got)
	}
}<|MERGE_RESOLUTION|>--- conflicted
+++ resolved
@@ -62,11 +62,7 @@
 		Method:             method,
 		CRC32:              crc32.ChecksumIEEE(contents),
 		UncompressedSize64: uint64(len(contents)),
-<<<<<<< HEAD
-		ExternalAttrs:      0,
-=======
 		ExternalAttrs:      (syscall.S_IFREG | 0644) << 16,
->>>>>>> 50926b5d
 	}
 }
 
