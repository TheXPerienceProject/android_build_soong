// Copyright 2019 The Android Open Source Project
//
// Licensed under the Apache License, Version 2.0 (the "License");
// you may not use this file except in compliance with the License.
// You may obtain a copy of the License at
//
//     http://www.apache.org/licenses/LICENSE-2.0
//
// Unless required by applicable law or agreed to in writing, software
// distributed under the License is distributed on an "AS IS" BASIS,
// WITHOUT WARRANTIES OR CONDITIONS OF ANY KIND, either express or implied.
// See the License for the specific language governing permissions and
// limitations under the License.

package rust

import (
	"fmt"
	"strings"

	"github.com/google/blueprint"
	"github.com/google/blueprint/proptools"

	"android/soong/android"
	"android/soong/bloaty"
	"android/soong/cc"
	cc_config "android/soong/cc/config"
	"android/soong/rust/config"
)

var pctx = android.NewPackageContext("android/soong/rust")

func init() {
	// Only allow rust modules to be defined for certain projects

	// Temporarily disable allow list
	/*  android.AddNeverAllowRules(
		android.NeverAllow().
			NotIn(append(config.RustAllowedPaths, config.DownstreamRustAllowedPaths...)...).
			ModuleType(config.RustModuleTypes...))
	*/
	android.RegisterModuleType("rust_defaults", defaultsFactory)
	android.PreDepsMutators(func(ctx android.RegisterMutatorsContext) {
		ctx.BottomUp("rust_libraries", LibraryMutator).Parallel()
		ctx.BottomUp("rust_stdlinkage", LibstdMutator).Parallel()
		ctx.BottomUp("rust_begin", BeginMutator).Parallel()

	})
	android.PostDepsMutators(func(ctx android.RegisterMutatorsContext) {
		ctx.BottomUp("rust_sanitizers", rustSanitizerRuntimeMutator).Parallel()
	})
	pctx.Import("android/soong/rust/config")
	pctx.ImportAs("cc_config", "android/soong/cc/config")
}

type Flags struct {
	GlobalRustFlags []string // Flags that apply globally to rust
	GlobalLinkFlags []string // Flags that apply globally to linker
	RustFlags       []string // Flags that apply to rust
	LinkFlags       []string // Flags that apply to linker
	ClippyFlags     []string // Flags that apply to clippy-driver, during the linting
	RustdocFlags    []string // Flags that apply to rustdoc
	Toolchain       config.Toolchain
	Coverage        bool
	Clippy          bool
}

type BaseProperties struct {
	AndroidMkRlibs         []string
	AndroidMkDylibs        []string
	AndroidMkProcMacroLibs []string
	AndroidMkSharedLibs    []string
	AndroidMkStaticLibs    []string

	ImageVariationPrefix string `blueprint:"mutated"`
	VndkVersion          string `blueprint:"mutated"`
	SubName              string `blueprint:"mutated"`

	// SubName is used by CC for tracking image variants / SDK versions. RustSubName is used for Rust-specific
	// subnaming which shouldn't be visible to CC modules (such as the rlib stdlinkage subname). This should be
	// appended before SubName.
	RustSubName string `blueprint:"mutated"`

	// Set by imageMutator
	CoreVariantNeeded          bool     `blueprint:"mutated"`
	VendorRamdiskVariantNeeded bool     `blueprint:"mutated"`
	ExtraVariants              []string `blueprint:"mutated"`

	// Allows this module to use non-APEX version of libraries. Useful
	// for building binaries that are started before APEXes are activated.
	Bootstrap *bool

	// Used by vendor snapshot to record dependencies from snapshot modules.
	SnapshotSharedLibs []string `blueprint:"mutated"`
	SnapshotStaticLibs []string `blueprint:"mutated"`

	// Make this module available when building for vendor ramdisk.
	// On device without a dedicated recovery partition, the module is only
	// available after switching root into
	// /first_stage_ramdisk. To expose the module before switching root, install
	// the recovery variant instead (TODO(b/165791368) recovery not yet supported)
	Vendor_ramdisk_available *bool

	// Normally Soong uses the directory structure to decide which modules
	// should be included (framework) or excluded (non-framework) from the
	// different snapshots (vendor, recovery, etc.), but this property
	// allows a partner to exclude a module normally thought of as a
	// framework module from the vendor snapshot.
	Exclude_from_vendor_snapshot *bool

	// Normally Soong uses the directory structure to decide which modules
	// should be included (framework) or excluded (non-framework) from the
	// different snapshots (vendor, recovery, etc.), but this property
	// allows a partner to exclude a module normally thought of as a
	// framework module from the recovery snapshot.
	Exclude_from_recovery_snapshot *bool

	// Minimum sdk version that the artifact should support when it runs as part of mainline modules(APEX).
	Min_sdk_version *string

	PreventInstall bool
	HideFromMake   bool
	Installable    *bool
}

type Module struct {
	cc.FuzzModule

	VendorProperties cc.VendorProperties

	Properties BaseProperties

	hod      android.HostOrDeviceSupported
	multilib android.Multilib

	makeLinkType string

	compiler         compiler
	coverage         *coverage
	clippy           *clippy
	sanitize         *sanitize
	cachedToolchain  config.Toolchain
	sourceProvider   SourceProvider
	subAndroidMkOnce map[SubAndroidMkProvider]bool

	// Unstripped output. This is usually used when this module is linked to another module
	// as a library. The stripped output which is used for installation can be found via
	// compiler.strippedOutputFile if it exists.
	unstrippedOutputFile android.OptionalPath
	docTimestampFile     android.OptionalPath

	hideApexVariantFromMake bool
}

func (mod *Module) Header() bool {
	//TODO: If Rust libraries provide header variants, this needs to be updated.
	return false
}

func (mod *Module) SetPreventInstall() {
	mod.Properties.PreventInstall = true
}

func (mod *Module) SetHideFromMake() {
	mod.Properties.HideFromMake = true
}

func (c *Module) HiddenFromMake() bool {
	return c.Properties.HideFromMake
}

func (mod *Module) SanitizePropDefined() bool {
	// Because compiler is not set for some Rust modules where sanitize might be set, check that compiler is also not
	// nil since we need compiler to actually sanitize.
	return mod.sanitize != nil && mod.compiler != nil
}

func (mod *Module) IsPrebuilt() bool {
	if _, ok := mod.compiler.(*prebuiltLibraryDecorator); ok {
		return true
	}
	return false
}

func (mod *Module) OutputFiles(tag string) (android.Paths, error) {
	switch tag {
	case "":
		if mod.sourceProvider != nil && (mod.compiler == nil || mod.compiler.Disabled()) {
			return mod.sourceProvider.Srcs(), nil
		} else {
			if mod.OutputFile().Valid() {
				return android.Paths{mod.OutputFile().Path()}, nil
			}
			return android.Paths{}, nil
		}
	default:
		return nil, fmt.Errorf("unsupported module reference tag %q", tag)
	}
}

func (mod *Module) SelectedStl() string {
	return ""
}

func (mod *Module) NonCcVariants() bool {
	if mod.compiler != nil {
		if _, ok := mod.compiler.(libraryInterface); ok {
			return false
		}
	}
	panic(fmt.Errorf("NonCcVariants called on non-library module: %q", mod.BaseModuleName()))
}

func (mod *Module) Static() bool {
	if mod.compiler != nil {
		if library, ok := mod.compiler.(libraryInterface); ok {
			return library.static()
		}
	}
	return false
}

func (mod *Module) Shared() bool {
	if mod.compiler != nil {
		if library, ok := mod.compiler.(libraryInterface); ok {
			return library.shared()
		}
	}
	return false
}

func (mod *Module) Dylib() bool {
	if mod.compiler != nil {
		if library, ok := mod.compiler.(libraryInterface); ok {
			return library.dylib()
		}
	}
	return false
}

func (mod *Module) Rlib() bool {
	if mod.compiler != nil {
		if library, ok := mod.compiler.(libraryInterface); ok {
			return library.rlib()
		}
	}
	return false
}

func (mod *Module) Binary() bool {
	if mod.compiler != nil {
		if _, ok := mod.compiler.(*binaryDecorator); ok {
			return true
		}
	}
	return false
}

func (mod *Module) StaticExecutable() bool {
<<<<<<< HEAD
	return false
=======
	if !mod.Binary() {
		return false
	}
	return Bool(mod.compiler.(*binaryDecorator).Properties.Static_executable)
>>>>>>> bc1fe2a0
}

func (mod *Module) Object() bool {
	// Rust has no modules which produce only object files.
	return false
}

func (mod *Module) Toc() android.OptionalPath {
	if mod.compiler != nil {
		if _, ok := mod.compiler.(libraryInterface); ok {
			return android.OptionalPath{}
		}
	}
	panic(fmt.Errorf("Toc() called on non-library module: %q", mod.BaseModuleName()))
}

func (mod *Module) UseSdk() bool {
	return false
}

func (mod *Module) RelativeInstallPath() string {
	if mod.compiler != nil {
		return mod.compiler.relativeInstallPath()
	}
	return ""
}

func (mod *Module) UseVndk() bool {
	return mod.Properties.VndkVersion != ""
}

func (mod *Module) Bootstrap() bool {
	return Bool(mod.Properties.Bootstrap)
}

func (mod *Module) MustUseVendorVariant() bool {
	return true
}

func (mod *Module) SubName() string {
	return mod.Properties.SubName
}

func (mod *Module) IsVndk() bool {
	// TODO(b/165791368)
	return false
}

func (mod *Module) IsVndkExt() bool {
	return false
}

func (mod *Module) IsVndkSp() bool {
	return false
}

func (c *Module) IsVndkPrivate() bool {
	return false
}

func (c *Module) IsLlndk() bool {
	return false
}

func (c *Module) IsLlndkPublic() bool {
	return false
}

func (mod *Module) KernelHeadersDecorator() bool {
	return false
}

func (m *Module) NeedsLlndkVariants() bool {
	return false
}

func (m *Module) NeedsVendorPublicLibraryVariants() bool {
	return false
}

func (mod *Module) HasLlndkStubs() bool {
	return false
}

func (mod *Module) StubsVersion() string {
	panic(fmt.Errorf("StubsVersion called on non-versioned module: %q", mod.BaseModuleName()))
}

func (mod *Module) SdkVersion() string {
	return ""
}

func (mod *Module) MinSdkVersion() string {
	return ""
}

func (mod *Module) AlwaysSdk() bool {
	return false
}

func (mod *Module) IsSdkVariant() bool {
	return false
}

func (mod *Module) SplitPerApiLevel() bool {
	return false
}

type Deps struct {
	Dylibs          []string
	Rlibs           []string
	Rustlibs        []string
	Stdlibs         []string
	ProcMacros      []string
	SharedLibs      []string
	StaticLibs      []string
	WholeStaticLibs []string
	HeaderLibs      []string

	CrtBegin, CrtEnd string
}

type PathDeps struct {
	DyLibs        RustLibraries
	RLibs         RustLibraries
	SharedLibs    android.Paths
	SharedLibDeps android.Paths
	StaticLibs    android.Paths
	ProcMacros    RustLibraries

	// depFlags and depLinkFlags are rustc and linker (clang) flags.
	depFlags     []string
	depLinkFlags []string

	// linkDirs are link paths passed via -L to rustc. linkObjects are objects passed directly to the linker.
	// Both of these are exported and propagate to dependencies.
	linkDirs    []string
	linkObjects []string

	// Used by bindgen modules which call clang
	depClangFlags         []string
	depIncludePaths       android.Paths
	depGeneratedHeaders   android.Paths
	depSystemIncludePaths android.Paths

	CrtBegin android.OptionalPath
	CrtEnd   android.OptionalPath

	// Paths to generated source files
	SrcDeps          android.Paths
	srcProviderFiles android.Paths
}

type RustLibraries []RustLibrary

type RustLibrary struct {
	Path      android.Path
	CrateName string
}

type compiler interface {
	initialize(ctx ModuleContext)
	compilerFlags(ctx ModuleContext, flags Flags) Flags
	compilerProps() []interface{}
	compile(ctx ModuleContext, flags Flags, deps PathDeps) android.Path
	compilerDeps(ctx DepsContext, deps Deps) Deps
	crateName() string
	rustdoc(ctx ModuleContext, flags Flags, deps PathDeps) android.OptionalPath

	// Output directory in which source-generated code from dependencies is
	// copied. This is equivalent to Cargo's OUT_DIR variable.
	CargoOutDir() android.OptionalPath

	inData() bool
	install(ctx ModuleContext)
	relativeInstallPath() string
	everInstallable() bool

	nativeCoverage() bool

	Disabled() bool
	SetDisabled()

	stdLinkage(ctx *depsContext) RustLinkage

	strippedOutputFilePath() android.OptionalPath
}

type exportedFlagsProducer interface {
	exportLinkDirs(...string)
	exportLinkObjects(...string)
}

type flagExporter struct {
	linkDirs    []string
	linkObjects []string
}

func (flagExporter *flagExporter) exportLinkDirs(dirs ...string) {
	flagExporter.linkDirs = android.FirstUniqueStrings(append(flagExporter.linkDirs, dirs...))
}

func (flagExporter *flagExporter) exportLinkObjects(flags ...string) {
	flagExporter.linkObjects = android.FirstUniqueStrings(append(flagExporter.linkObjects, flags...))
}

func (flagExporter *flagExporter) setProvider(ctx ModuleContext) {
	ctx.SetProvider(FlagExporterInfoProvider, FlagExporterInfo{
		LinkDirs:    flagExporter.linkDirs,
		LinkObjects: flagExporter.linkObjects,
	})
}

var _ exportedFlagsProducer = (*flagExporter)(nil)

func NewFlagExporter() *flagExporter {
	return &flagExporter{}
}

type FlagExporterInfo struct {
	Flags       []string
	LinkDirs    []string // TODO: this should be android.Paths
	LinkObjects []string // TODO: this should be android.Paths
}

var FlagExporterInfoProvider = blueprint.NewProvider(FlagExporterInfo{})

func (mod *Module) isCoverageVariant() bool {
	return mod.coverage.Properties.IsCoverageVariant
}

var _ cc.Coverage = (*Module)(nil)

func (mod *Module) IsNativeCoverageNeeded(ctx android.BaseModuleContext) bool {
	return mod.coverage != nil && mod.coverage.Properties.NeedCoverageVariant
}

func (mod *Module) VndkVersion() string {
	return mod.Properties.VndkVersion
}

func (mod *Module) PreventInstall() bool {
	return mod.Properties.PreventInstall
}

func (mod *Module) HideFromMake() {
	mod.Properties.HideFromMake = true
}

func (mod *Module) MarkAsCoverageVariant(coverage bool) {
	mod.coverage.Properties.IsCoverageVariant = coverage
}

func (mod *Module) EnableCoverageIfNeeded() {
	mod.coverage.Properties.CoverageEnabled = mod.coverage.Properties.NeedCoverageBuild
}

func defaultsFactory() android.Module {
	return DefaultsFactory()
}

type Defaults struct {
	android.ModuleBase
	android.DefaultsModuleBase
}

func DefaultsFactory(props ...interface{}) android.Module {
	module := &Defaults{}

	module.AddProperties(props...)
	module.AddProperties(
		&BaseProperties{},
		&cc.VendorProperties{},
		&BenchmarkProperties{},
		&BindgenProperties{},
		&BaseCompilerProperties{},
		&BinaryCompilerProperties{},
		&LibraryCompilerProperties{},
		&ProcMacroCompilerProperties{},
		&PrebuiltProperties{},
		&SourceProviderProperties{},
		&TestProperties{},
		&cc.CoverageProperties{},
		&cc.RustBindgenClangProperties{},
		&ClippyProperties{},
		&SanitizeProperties{},
	)

	android.InitDefaultsModule(module)
	return module
}

func (mod *Module) CrateName() string {
	return mod.compiler.crateName()
}

func (mod *Module) CcLibrary() bool {
	if mod.compiler != nil {
		if _, ok := mod.compiler.(*libraryDecorator); ok {
			return true
		}
	}
	return false
}

func (mod *Module) CcLibraryInterface() bool {
	if mod.compiler != nil {
		// use build{Static,Shared}() instead of {static,shared}() here because this might be called before
		// VariantIs{Static,Shared} is set.
		if lib, ok := mod.compiler.(libraryInterface); ok && (lib.buildShared() || lib.buildStatic()) {
			return true
		}
	}
	return false
}

func (mod *Module) IncludeDirs() android.Paths {
	if mod.compiler != nil {
		if library, ok := mod.compiler.(*libraryDecorator); ok {
			return library.includeDirs
		}
	}
	panic(fmt.Errorf("IncludeDirs called on non-library module: %q", mod.BaseModuleName()))
}

func (mod *Module) SetStatic() {
	if mod.compiler != nil {
		if library, ok := mod.compiler.(libraryInterface); ok {
			library.setStatic()
			return
		}
	}
	panic(fmt.Errorf("SetStatic called on non-library module: %q", mod.BaseModuleName()))
}

func (mod *Module) SetShared() {
	if mod.compiler != nil {
		if library, ok := mod.compiler.(libraryInterface); ok {
			library.setShared()
			return
		}
	}
	panic(fmt.Errorf("SetShared called on non-library module: %q", mod.BaseModuleName()))
}

func (mod *Module) BuildStaticVariant() bool {
	if mod.compiler != nil {
		if library, ok := mod.compiler.(libraryInterface); ok {
			return library.buildStatic()
		}
	}
	panic(fmt.Errorf("BuildStaticVariant called on non-library module: %q", mod.BaseModuleName()))
}

func (mod *Module) BuildSharedVariant() bool {
	if mod.compiler != nil {
		if library, ok := mod.compiler.(libraryInterface); ok {
			return library.buildShared()
		}
	}
	panic(fmt.Errorf("BuildSharedVariant called on non-library module: %q", mod.BaseModuleName()))
}

func (mod *Module) Module() android.Module {
	return mod
}

func (mod *Module) OutputFile() android.OptionalPath {
	if mod.compiler != nil && mod.compiler.strippedOutputFilePath().Valid() {
		return mod.compiler.strippedOutputFilePath()
	}
	return mod.unstrippedOutputFile
}

func (mod *Module) CoverageFiles() android.Paths {
	if mod.compiler != nil {
		return android.Paths{}
	}
	panic(fmt.Errorf("CoverageFiles called on non-library module: %q", mod.BaseModuleName()))
}

func (mod *Module) installable(apexInfo android.ApexInfo) bool {
	if !mod.EverInstallable() {
		return false
	}

	// The apex variant is not installable because it is included in the APEX and won't appear
	// in the system partition as a standalone file.
	if !apexInfo.IsForPlatform() {
		return false
	}

	return mod.OutputFile().Valid() && !mod.Properties.PreventInstall
}

var _ cc.LinkableInterface = (*Module)(nil)

func (mod *Module) Init() android.Module {
	mod.AddProperties(&mod.Properties)
	mod.AddProperties(&mod.VendorProperties)

	if mod.compiler != nil {
		mod.AddProperties(mod.compiler.compilerProps()...)
	}
	if mod.coverage != nil {
		mod.AddProperties(mod.coverage.props()...)
	}
	if mod.clippy != nil {
		mod.AddProperties(mod.clippy.props()...)
	}
	if mod.sourceProvider != nil {
		mod.AddProperties(mod.sourceProvider.SourceProviderProps()...)
	}
	if mod.sanitize != nil {
		mod.AddProperties(mod.sanitize.props()...)
	}

	android.InitAndroidArchModule(mod, mod.hod, mod.multilib)
	android.InitApexModule(mod)

	android.InitDefaultableModule(mod)
	return mod
}

func newBaseModule(hod android.HostOrDeviceSupported, multilib android.Multilib) *Module {
	return &Module{
		hod:      hod,
		multilib: multilib,
	}
}
func newModule(hod android.HostOrDeviceSupported, multilib android.Multilib) *Module {
	module := newBaseModule(hod, multilib)
	module.coverage = &coverage{}
	module.clippy = &clippy{}
	module.sanitize = &sanitize{}
	return module
}

type ModuleContext interface {
	android.ModuleContext
	ModuleContextIntf
}

type BaseModuleContext interface {
	android.BaseModuleContext
	ModuleContextIntf
}

type DepsContext interface {
	android.BottomUpMutatorContext
	ModuleContextIntf
}

type ModuleContextIntf interface {
	RustModule() *Module
	toolchain() config.Toolchain
}

type depsContext struct {
	android.BottomUpMutatorContext
}

type moduleContext struct {
	android.ModuleContext
}

type baseModuleContext struct {
	android.BaseModuleContext
}

func (ctx *moduleContext) RustModule() *Module {
	return ctx.Module().(*Module)
}

func (ctx *moduleContext) toolchain() config.Toolchain {
	return ctx.RustModule().toolchain(ctx)
}

func (ctx *depsContext) RustModule() *Module {
	return ctx.Module().(*Module)
}

func (ctx *depsContext) toolchain() config.Toolchain {
	return ctx.RustModule().toolchain(ctx)
}

func (ctx *baseModuleContext) RustModule() *Module {
	return ctx.Module().(*Module)
}

func (ctx *baseModuleContext) toolchain() config.Toolchain {
	return ctx.RustModule().toolchain(ctx)
}

func (mod *Module) nativeCoverage() bool {
	return mod.compiler != nil && mod.compiler.nativeCoverage()
}

func (mod *Module) EverInstallable() bool {
	return mod.compiler != nil &&
		// Check to see whether the module is actually ever installable.
		mod.compiler.everInstallable()
}

func (mod *Module) Installable() *bool {
	return mod.Properties.Installable
}

func (mod *Module) toolchain(ctx android.BaseModuleContext) config.Toolchain {
	if mod.cachedToolchain == nil {
		mod.cachedToolchain = config.FindToolchain(ctx.Os(), ctx.Arch())
	}
	return mod.cachedToolchain
}

func (mod *Module) ccToolchain(ctx android.BaseModuleContext) cc_config.Toolchain {
	return cc_config.FindToolchain(ctx.Os(), ctx.Arch())
}

func (d *Defaults) GenerateAndroidBuildActions(ctx android.ModuleContext) {
}

func (mod *Module) GenerateAndroidBuildActions(actx android.ModuleContext) {
	ctx := &moduleContext{
		ModuleContext: actx,
	}

	apexInfo := actx.Provider(android.ApexInfoProvider).(android.ApexInfo)
	if !apexInfo.IsForPlatform() {
		mod.hideApexVariantFromMake = true
	}

	toolchain := mod.toolchain(ctx)
	mod.makeLinkType = cc.GetMakeLinkType(actx, mod)

	// Differentiate static libraries that are vendor available
	if mod.UseVndk() {
		mod.Properties.SubName += cc.VendorSuffix
	} else if mod.InVendorRamdisk() && !mod.OnlyInVendorRamdisk() {
		mod.Properties.SubName += cc.VendorRamdiskSuffix
	}

	if !toolchain.Supported() {
		// This toolchain's unsupported, there's nothing to do for this mod.
		return
	}

	deps := mod.depsToPaths(ctx)
	flags := Flags{
		Toolchain: toolchain,
	}

	if mod.compiler != nil {
		flags = mod.compiler.compilerFlags(ctx, flags)
	}
	if mod.coverage != nil {
		flags, deps = mod.coverage.flags(ctx, flags, deps)
	}
	if mod.clippy != nil {
		flags, deps = mod.clippy.flags(ctx, flags, deps)
	}
	if mod.sanitize != nil {
		flags, deps = mod.sanitize.flags(ctx, flags, deps)
	}

	// SourceProvider needs to call GenerateSource() before compiler calls
	// compile() so it can provide the source. A SourceProvider has
	// multiple variants (e.g. source, rlib, dylib). Only the "source"
	// variant is responsible for effectively generating the source. The
	// remaining variants relies on the "source" variant output.
	if mod.sourceProvider != nil {
		if mod.compiler.(libraryInterface).source() {
			mod.sourceProvider.GenerateSource(ctx, deps)
			mod.sourceProvider.setSubName(ctx.ModuleSubDir())
		} else {
			sourceMod := actx.GetDirectDepWithTag(mod.Name(), sourceDepTag)
			sourceLib := sourceMod.(*Module).compiler.(*libraryDecorator)
			mod.sourceProvider.setOutputFiles(sourceLib.sourceProvider.Srcs())
		}
	}

	if mod.compiler != nil && !mod.compiler.Disabled() {
		mod.compiler.initialize(ctx)
		unstrippedOutputFile := mod.compiler.compile(ctx, flags, deps)
		mod.unstrippedOutputFile = android.OptionalPathForPath(unstrippedOutputFile)
		bloaty.MeasureSizeForPaths(ctx, mod.compiler.strippedOutputFilePath(), mod.unstrippedOutputFile)

		mod.docTimestampFile = mod.compiler.rustdoc(ctx, flags, deps)

		// glob exported headers for snapshot, if BOARD_VNDK_VERSION is current or
		// RECOVERY_SNAPSHOT_VERSION is current.
		if lib, ok := mod.compiler.(snapshotLibraryInterface); ok {
			if cc.ShouldCollectHeadersForSnapshot(ctx, mod, apexInfo) {
				lib.collectHeadersForSnapshot(ctx, deps)
			}
		}

		apexInfo := actx.Provider(android.ApexInfoProvider).(android.ApexInfo)
		if mod.installable(apexInfo) {
			mod.compiler.install(ctx)
		}

		ctx.Phony("rust", ctx.RustModule().OutputFile().Path())
	}
}

func (mod *Module) deps(ctx DepsContext) Deps {
	deps := Deps{}

	if mod.compiler != nil {
		deps = mod.compiler.compilerDeps(ctx, deps)
	}
	if mod.sourceProvider != nil {
		deps = mod.sourceProvider.SourceProviderDeps(ctx, deps)
	}

	if mod.coverage != nil {
		deps = mod.coverage.deps(ctx, deps)
	}

	if mod.sanitize != nil {
		deps = mod.sanitize.deps(ctx, deps)
	}

	deps.Rlibs = android.LastUniqueStrings(deps.Rlibs)
	deps.Dylibs = android.LastUniqueStrings(deps.Dylibs)
	deps.Rustlibs = android.LastUniqueStrings(deps.Rustlibs)
	deps.ProcMacros = android.LastUniqueStrings(deps.ProcMacros)
	deps.SharedLibs = android.LastUniqueStrings(deps.SharedLibs)
	deps.StaticLibs = android.LastUniqueStrings(deps.StaticLibs)
	deps.WholeStaticLibs = android.LastUniqueStrings(deps.WholeStaticLibs)
	return deps

}

type dependencyTag struct {
	blueprint.BaseDependencyTag
	name      string
	library   bool
	procMacro bool
}

// InstallDepNeeded returns true for rlibs, dylibs, and proc macros so that they or their transitive
// dependencies (especially C/C++ shared libs) are installed as dependencies of a rust binary.
func (d dependencyTag) InstallDepNeeded() bool {
	return d.library || d.procMacro
}

var _ android.InstallNeededDependencyTag = dependencyTag{}

var (
	customBindgenDepTag = dependencyTag{name: "customBindgenTag"}
	rlibDepTag          = dependencyTag{name: "rlibTag", library: true}
	dylibDepTag         = dependencyTag{name: "dylib", library: true}
	procMacroDepTag     = dependencyTag{name: "procMacro", procMacro: true}
	testPerSrcDepTag    = dependencyTag{name: "rust_unit_tests"}
	sourceDepTag        = dependencyTag{name: "source"}
)

func IsDylibDepTag(depTag blueprint.DependencyTag) bool {
	tag, ok := depTag.(dependencyTag)
	return ok && tag == dylibDepTag
}

func IsRlibDepTag(depTag blueprint.DependencyTag) bool {
	tag, ok := depTag.(dependencyTag)
	return ok && tag == rlibDepTag
}

type autoDep struct {
	variation string
	depTag    dependencyTag
}

var (
	rlibVariation  = "rlib"
	dylibVariation = "dylib"
	rlibAutoDep    = autoDep{variation: rlibVariation, depTag: rlibDepTag}
	dylibAutoDep   = autoDep{variation: dylibVariation, depTag: dylibDepTag}
)

type autoDeppable interface {
	autoDep(ctx android.BottomUpMutatorContext) autoDep
}

func (mod *Module) begin(ctx BaseModuleContext) {
	if mod.coverage != nil {
		mod.coverage.begin(ctx)
	}
	if mod.sanitize != nil {
		mod.sanitize.begin(ctx)
	}
}

func (mod *Module) depsToPaths(ctx android.ModuleContext) PathDeps {
	var depPaths PathDeps

	directRlibDeps := []*Module{}
	directDylibDeps := []*Module{}
	directProcMacroDeps := []*Module{}
	directSharedLibDeps := []cc.SharedLibraryInfo{}
	directStaticLibDeps := [](cc.LinkableInterface){}
	directSrcProvidersDeps := []*Module{}
	directSrcDeps := [](android.SourceFileProducer){}

	ctx.VisitDirectDeps(func(dep android.Module) {
		depName := ctx.OtherModuleName(dep)
		depTag := ctx.OtherModuleDependencyTag(dep)

		if rustDep, ok := dep.(*Module); ok && !rustDep.CcLibraryInterface() {
			//Handle Rust Modules
			makeLibName := cc.MakeLibName(ctx, mod, rustDep, depName+rustDep.Properties.RustSubName)

			switch depTag {
			case dylibDepTag:
				dylib, ok := rustDep.compiler.(libraryInterface)
				if !ok || !dylib.dylib() {
					ctx.ModuleErrorf("mod %q not an dylib library", depName)
					return
				}
				directDylibDeps = append(directDylibDeps, rustDep)
				mod.Properties.AndroidMkDylibs = append(mod.Properties.AndroidMkDylibs, makeLibName)
			case rlibDepTag:

				rlib, ok := rustDep.compiler.(libraryInterface)
				if !ok || !rlib.rlib() {
					ctx.ModuleErrorf("mod %q not an rlib library", makeLibName)
					return
				}
				directRlibDeps = append(directRlibDeps, rustDep)
				mod.Properties.AndroidMkRlibs = append(mod.Properties.AndroidMkRlibs, makeLibName)
			case procMacroDepTag:
				directProcMacroDeps = append(directProcMacroDeps, rustDep)
				mod.Properties.AndroidMkProcMacroLibs = append(mod.Properties.AndroidMkProcMacroLibs, makeLibName)
			}

			if android.IsSourceDepTagWithOutputTag(depTag, "") {
				// Since these deps are added in path_properties.go via AddDependencies, we need to ensure the correct
				// OS/Arch variant is used.
				var helper string
				if ctx.Host() {
					helper = "missing 'host_supported'?"
				} else {
					helper = "device module defined?"
				}

				if dep.Target().Os != ctx.Os() {
					ctx.ModuleErrorf("OS mismatch on dependency %q (%s)", dep.Name(), helper)
					return
				} else if dep.Target().Arch.ArchType != ctx.Arch().ArchType {
					ctx.ModuleErrorf("Arch mismatch on dependency %q (%s)", dep.Name(), helper)
					return
				}
				directSrcProvidersDeps = append(directSrcProvidersDeps, rustDep)
			}

			//Append the dependencies exportedDirs, except for proc-macros which target a different arch/OS
			if depTag != procMacroDepTag {
				exportedInfo := ctx.OtherModuleProvider(dep, FlagExporterInfoProvider).(FlagExporterInfo)
				depPaths.linkDirs = append(depPaths.linkDirs, exportedInfo.LinkDirs...)
				depPaths.depFlags = append(depPaths.depFlags, exportedInfo.Flags...)
				depPaths.linkObjects = append(depPaths.linkObjects, exportedInfo.LinkObjects...)
			}

			if depTag == dylibDepTag || depTag == rlibDepTag || depTag == procMacroDepTag {
				linkFile := rustDep.unstrippedOutputFile
				if !linkFile.Valid() {
					ctx.ModuleErrorf("Invalid output file when adding dep %q to %q",
						depName, ctx.ModuleName())
					return
				}
				linkDir := linkPathFromFilePath(linkFile.Path())
				if lib, ok := mod.compiler.(exportedFlagsProducer); ok {
					lib.exportLinkDirs(linkDir)
				}
			}

		} else if ccDep, ok := dep.(cc.LinkableInterface); ok {
			//Handle C dependencies
			makeLibName := cc.MakeLibName(ctx, mod, ccDep, depName)
			if _, ok := ccDep.(*Module); !ok {
				if ccDep.Module().Target().Os != ctx.Os() {
					ctx.ModuleErrorf("OS mismatch between %q and %q", ctx.ModuleName(), depName)
					return
				}
				if ccDep.Module().Target().Arch.ArchType != ctx.Arch().ArchType {
					ctx.ModuleErrorf("Arch mismatch between %q and %q", ctx.ModuleName(), depName)
					return
				}
			}
			linkObject := ccDep.OutputFile()
			linkPath := linkPathFromFilePath(linkObject.Path())

			if !linkObject.Valid() {
				ctx.ModuleErrorf("Invalid output file when adding dep %q to %q", depName, ctx.ModuleName())
			}

			exportDep := false
			switch {
			case cc.IsStaticDepTag(depTag):
				if cc.IsWholeStaticLib(depTag) {
					// rustc will bundle static libraries when they're passed with "-lstatic=<lib>". This will fail
					// if the library is not prefixed by "lib".
					if libName, ok := libNameFromFilePath(linkObject.Path()); ok {
						depPaths.depFlags = append(depPaths.depFlags, "-lstatic="+libName)
					} else {
						ctx.ModuleErrorf("'%q' cannot be listed as a whole_static_library in Rust modules unless the output is prefixed by 'lib'", depName, ctx.ModuleName())
					}
				}

				// Add this to linkObjects to pass the library directly to the linker as well. This propagates
				// to dependencies to avoid having to redeclare static libraries for dependents of the dylib variant.
				depPaths.linkObjects = append(depPaths.linkObjects, linkObject.String())
				depPaths.linkDirs = append(depPaths.linkDirs, linkPath)

				exportedInfo := ctx.OtherModuleProvider(dep, cc.FlagExporterInfoProvider).(cc.FlagExporterInfo)
				depPaths.depIncludePaths = append(depPaths.depIncludePaths, exportedInfo.IncludeDirs...)
				depPaths.depSystemIncludePaths = append(depPaths.depSystemIncludePaths, exportedInfo.SystemIncludeDirs...)
				depPaths.depClangFlags = append(depPaths.depClangFlags, exportedInfo.Flags...)
				depPaths.depGeneratedHeaders = append(depPaths.depGeneratedHeaders, exportedInfo.GeneratedHeaders...)
				directStaticLibDeps = append(directStaticLibDeps, ccDep)
				mod.Properties.AndroidMkStaticLibs = append(mod.Properties.AndroidMkStaticLibs, makeLibName)
			case cc.IsSharedDepTag(depTag):
				// For the shared lib dependencies, we may link to the stub variant
				// of the dependency depending on the context (e.g. if this
				// dependency crosses the APEX boundaries).
				sharedLibraryInfo, exportedInfo := cc.ChooseStubOrImpl(ctx, dep)

				// Re-get linkObject as ChooseStubOrImpl actually tells us which
				// object (either from stub or non-stub) to use.
				linkObject = android.OptionalPathForPath(sharedLibraryInfo.SharedLibrary)
				linkPath = linkPathFromFilePath(linkObject.Path())

				depPaths.linkDirs = append(depPaths.linkDirs, linkPath)
				depPaths.linkObjects = append(depPaths.linkObjects, linkObject.String())
				depPaths.depIncludePaths = append(depPaths.depIncludePaths, exportedInfo.IncludeDirs...)
				depPaths.depSystemIncludePaths = append(depPaths.depSystemIncludePaths, exportedInfo.SystemIncludeDirs...)
				depPaths.depClangFlags = append(depPaths.depClangFlags, exportedInfo.Flags...)
				depPaths.depGeneratedHeaders = append(depPaths.depGeneratedHeaders, exportedInfo.GeneratedHeaders...)
				directSharedLibDeps = append(directSharedLibDeps, sharedLibraryInfo)

				// Record baseLibName for snapshots.
				mod.Properties.SnapshotSharedLibs = append(mod.Properties.SnapshotSharedLibs, cc.BaseLibName(depName))
				mod.Properties.SnapshotStaticLibs = append(mod.Properties.SnapshotStaticLibs, cc.BaseLibName(depName))

				mod.Properties.AndroidMkSharedLibs = append(mod.Properties.AndroidMkSharedLibs, makeLibName)
				exportDep = true
			case cc.IsHeaderDepTag(depTag):
				exportedInfo := ctx.OtherModuleProvider(dep, cc.FlagExporterInfoProvider).(cc.FlagExporterInfo)
				depPaths.depIncludePaths = append(depPaths.depIncludePaths, exportedInfo.IncludeDirs...)
				depPaths.depSystemIncludePaths = append(depPaths.depSystemIncludePaths, exportedInfo.SystemIncludeDirs...)
				depPaths.depGeneratedHeaders = append(depPaths.depGeneratedHeaders, exportedInfo.GeneratedHeaders...)
			case depTag == cc.CrtBeginDepTag:
				depPaths.CrtBegin = linkObject
			case depTag == cc.CrtEndDepTag:
				depPaths.CrtEnd = linkObject
			}

			// Make sure these dependencies are propagated
			if lib, ok := mod.compiler.(exportedFlagsProducer); ok && exportDep {
				lib.exportLinkDirs(linkPath)
				lib.exportLinkObjects(linkObject.String())
			}
		}

		if srcDep, ok := dep.(android.SourceFileProducer); ok {
			if android.IsSourceDepTagWithOutputTag(depTag, "") {
				// These are usually genrules which don't have per-target variants.
				directSrcDeps = append(directSrcDeps, srcDep)
			}
		}
	})

	var rlibDepFiles RustLibraries
	for _, dep := range directRlibDeps {
		rlibDepFiles = append(rlibDepFiles, RustLibrary{Path: dep.unstrippedOutputFile.Path(), CrateName: dep.CrateName()})
	}
	var dylibDepFiles RustLibraries
	for _, dep := range directDylibDeps {
		dylibDepFiles = append(dylibDepFiles, RustLibrary{Path: dep.unstrippedOutputFile.Path(), CrateName: dep.CrateName()})
	}
	var procMacroDepFiles RustLibraries
	for _, dep := range directProcMacroDeps {
		procMacroDepFiles = append(procMacroDepFiles, RustLibrary{Path: dep.unstrippedOutputFile.Path(), CrateName: dep.CrateName()})
	}

	var staticLibDepFiles android.Paths
	for _, dep := range directStaticLibDeps {
		staticLibDepFiles = append(staticLibDepFiles, dep.OutputFile().Path())
	}

	var sharedLibFiles android.Paths
	var sharedLibDepFiles android.Paths
	for _, dep := range directSharedLibDeps {
		sharedLibFiles = append(sharedLibFiles, dep.SharedLibrary)
		if dep.TableOfContents.Valid() {
			sharedLibDepFiles = append(sharedLibDepFiles, dep.TableOfContents.Path())
		} else {
			sharedLibDepFiles = append(sharedLibDepFiles, dep.SharedLibrary)
		}
	}

	var srcProviderDepFiles android.Paths
	for _, dep := range directSrcProvidersDeps {
		srcs, _ := dep.OutputFiles("")
		srcProviderDepFiles = append(srcProviderDepFiles, srcs...)
	}
	for _, dep := range directSrcDeps {
		srcs := dep.Srcs()
		srcProviderDepFiles = append(srcProviderDepFiles, srcs...)
	}

	depPaths.RLibs = append(depPaths.RLibs, rlibDepFiles...)
	depPaths.DyLibs = append(depPaths.DyLibs, dylibDepFiles...)
	depPaths.SharedLibs = append(depPaths.SharedLibs, sharedLibDepFiles...)
	depPaths.SharedLibDeps = append(depPaths.SharedLibDeps, sharedLibDepFiles...)
	depPaths.StaticLibs = append(depPaths.StaticLibs, staticLibDepFiles...)
	depPaths.ProcMacros = append(depPaths.ProcMacros, procMacroDepFiles...)
	depPaths.SrcDeps = append(depPaths.SrcDeps, srcProviderDepFiles...)

	// Dedup exported flags from dependencies
	depPaths.linkDirs = android.FirstUniqueStrings(depPaths.linkDirs)
	depPaths.linkObjects = android.FirstUniqueStrings(depPaths.linkObjects)
	depPaths.depFlags = android.FirstUniqueStrings(depPaths.depFlags)
	depPaths.depClangFlags = android.FirstUniqueStrings(depPaths.depClangFlags)
	depPaths.depIncludePaths = android.FirstUniquePaths(depPaths.depIncludePaths)
	depPaths.depSystemIncludePaths = android.FirstUniquePaths(depPaths.depSystemIncludePaths)

	return depPaths
}

func (mod *Module) InstallInData() bool {
	if mod.compiler == nil {
		return false
	}
	return mod.compiler.inData()
}

func linkPathFromFilePath(filepath android.Path) string {
	return strings.Split(filepath.String(), filepath.Base())[0]
}

func (mod *Module) DepsMutator(actx android.BottomUpMutatorContext) {
	ctx := &depsContext{
		BottomUpMutatorContext: actx,
	}

	deps := mod.deps(ctx)
	var commonDepVariations []blueprint.Variation
	var snapshotInfo *cc.SnapshotInfo

	if ctx.Os() == android.Android {
		deps.SharedLibs, _ = cc.RewriteLibs(mod, &snapshotInfo, actx, ctx.Config(), deps.SharedLibs)
	}

	stdLinkage := "dylib-std"
	if mod.compiler.stdLinkage(ctx) == RlibLinkage {
		stdLinkage = "rlib-std"
	}

	rlibDepVariations := commonDepVariations

	if lib, ok := mod.compiler.(libraryInterface); !ok || !lib.sysroot() {
		rlibDepVariations = append(rlibDepVariations,
			blueprint.Variation{Mutator: "rust_stdlinkage", Variation: stdLinkage})
	}

	// rlibs
	for _, lib := range deps.Rlibs {
		depTag := rlibDepTag
		lib = cc.RewriteSnapshotLib(lib, cc.GetSnapshot(mod, &snapshotInfo, actx).Rlibs)

		actx.AddVariationDependencies(append(rlibDepVariations, []blueprint.Variation{
			{Mutator: "rust_libraries", Variation: rlibVariation},
		}...), depTag, lib)
	}

	// dylibs
	actx.AddVariationDependencies(
		append(commonDepVariations, []blueprint.Variation{
			{Mutator: "rust_libraries", Variation: dylibVariation}}...),
		dylibDepTag, deps.Dylibs...)

	// rustlibs
	if deps.Rustlibs != nil && !mod.compiler.Disabled() {
		autoDep := mod.compiler.(autoDeppable).autoDep(ctx)
		if autoDep.depTag == rlibDepTag {
			for _, lib := range deps.Rustlibs {
				depTag := autoDep.depTag
				lib = cc.RewriteSnapshotLib(lib, cc.GetSnapshot(mod, &snapshotInfo, actx).Rlibs)
				actx.AddVariationDependencies(append(rlibDepVariations, []blueprint.Variation{
					{Mutator: "rust_libraries", Variation: autoDep.variation},
				}...), depTag, lib)
			}
		} else {
			actx.AddVariationDependencies(
				append(commonDepVariations, blueprint.Variation{Mutator: "rust_libraries", Variation: autoDep.variation}),
				autoDep.depTag, deps.Rustlibs...)
		}
	}

	// stdlibs
	if deps.Stdlibs != nil {
		if mod.compiler.stdLinkage(ctx) == RlibLinkage {
			for _, lib := range deps.Stdlibs {
				depTag := rlibDepTag
				lib = cc.RewriteSnapshotLib(lib, cc.GetSnapshot(mod, &snapshotInfo, actx).Rlibs)

				actx.AddVariationDependencies(append(commonDepVariations, []blueprint.Variation{{Mutator: "rust_libraries", Variation: "rlib"}}...),
					depTag, lib)
			}
		} else {
			actx.AddVariationDependencies(
				append(commonDepVariations, blueprint.Variation{Mutator: "rust_libraries", Variation: "dylib"}),
				dylibDepTag, deps.Stdlibs...)
		}
	}

	for _, lib := range deps.SharedLibs {
		depTag := cc.SharedDepTag()
		name, version := cc.StubsLibNameAndVersion(lib)

		variations := []blueprint.Variation{
			{Mutator: "link", Variation: "shared"},
		}
		cc.AddSharedLibDependenciesWithVersions(ctx, mod, variations, depTag, name, version, false)
	}

	for _, lib := range deps.WholeStaticLibs {
		depTag := cc.StaticDepTag(true)
		lib = cc.RewriteSnapshotLib(lib, cc.GetSnapshot(mod, &snapshotInfo, actx).StaticLibs)

		actx.AddVariationDependencies([]blueprint.Variation{
			{Mutator: "link", Variation: "static"},
		}, depTag, lib)
	}

	for _, lib := range deps.StaticLibs {
		depTag := cc.StaticDepTag(false)
		lib = cc.RewriteSnapshotLib(lib, cc.GetSnapshot(mod, &snapshotInfo, actx).StaticLibs)

		actx.AddVariationDependencies([]blueprint.Variation{
			{Mutator: "link", Variation: "static"},
		}, depTag, lib)
	}

	actx.AddVariationDependencies(nil, cc.HeaderDepTag(), deps.HeaderLibs...)

	crtVariations := cc.GetCrtVariations(ctx, mod)
	if deps.CrtBegin != "" {
		actx.AddVariationDependencies(crtVariations, cc.CrtBeginDepTag,
			cc.RewriteSnapshotLib(deps.CrtBegin, cc.GetSnapshot(mod, &snapshotInfo, actx).Objects))
	}
	if deps.CrtEnd != "" {
		actx.AddVariationDependencies(crtVariations, cc.CrtEndDepTag,
			cc.RewriteSnapshotLib(deps.CrtEnd, cc.GetSnapshot(mod, &snapshotInfo, actx).Objects))
	}

	if mod.sourceProvider != nil {
		if bindgen, ok := mod.sourceProvider.(*bindgenDecorator); ok &&
			bindgen.Properties.Custom_bindgen != "" {
			actx.AddFarVariationDependencies(ctx.Config().BuildOSTarget.Variations(), customBindgenDepTag,
				bindgen.Properties.Custom_bindgen)
		}
	}

	// proc_macros are compiler plugins, and so we need the host arch variant as a dependendcy.
	actx.AddFarVariationDependencies(ctx.Config().BuildOSTarget.Variations(), procMacroDepTag, deps.ProcMacros...)
}

func BeginMutator(ctx android.BottomUpMutatorContext) {
	if mod, ok := ctx.Module().(*Module); ok && mod.Enabled() {
		mod.beginMutator(ctx)
	}
}

func (mod *Module) beginMutator(actx android.BottomUpMutatorContext) {
	ctx := &baseModuleContext{
		BaseModuleContext: actx,
	}

	mod.begin(ctx)
}

func (mod *Module) Name() string {
	name := mod.ModuleBase.Name()
	if p, ok := mod.compiler.(interface {
		Name(string) string
	}); ok {
		name = p.Name(name)
	}
	return name
}

func (mod *Module) disableClippy() {
	if mod.clippy != nil {
		mod.clippy.Properties.Clippy_lints = proptools.StringPtr("none")
	}
}

var _ android.HostToolProvider = (*Module)(nil)

func (mod *Module) HostToolPath() android.OptionalPath {
	if !mod.Host() {
		return android.OptionalPath{}
	}
	if binary, ok := mod.compiler.(*binaryDecorator); ok {
		return android.OptionalPathForPath(binary.baseCompiler.path)
	}
	return android.OptionalPath{}
}

var _ android.ApexModule = (*Module)(nil)

func (mod *Module) minSdkVersion() string {
	return String(mod.Properties.Min_sdk_version)
}

var _ android.ApexModule = (*Module)(nil)

// Implements android.ApexModule
func (mod *Module) ShouldSupportSdkVersion(ctx android.BaseModuleContext, sdkVersion android.ApiLevel) error {
	minSdkVersion := mod.minSdkVersion()
	if minSdkVersion == "apex_inherit" {
		return nil
	}
	if minSdkVersion == "" {
		return fmt.Errorf("min_sdk_version is not specificed")
	}

	// Not using nativeApiLevelFromUser because the context here is not
	// necessarily a native context.
	ver, err := android.ApiLevelFromUser(ctx, minSdkVersion)
	if err != nil {
		return err
	}

	if ver.GreaterThan(sdkVersion) {
		return fmt.Errorf("newer SDK(%v)", ver)
	}
	return nil
}

// Implements android.ApexModule
func (mod *Module) DepIsInSameApex(ctx android.BaseModuleContext, dep android.Module) bool {
	depTag := ctx.OtherModuleDependencyTag(dep)

	if ccm, ok := dep.(*cc.Module); ok {
		if ccm.HasStubsVariants() {
			if cc.IsSharedDepTag(depTag) {
				// dynamic dep to a stubs lib crosses APEX boundary
				return false
			}
			if cc.IsRuntimeDepTag(depTag) {
				// runtime dep to a stubs lib also crosses APEX boundary
				return false
			}

			if cc.IsHeaderDepTag(depTag) {
				return false
			}
		}
		if mod.Static() && cc.IsSharedDepTag(depTag) {
			// shared_lib dependency from a static lib is considered as crossing
			// the APEX boundary because the dependency doesn't actually is
			// linked; the dependency is used only during the compilation phase.
			return false
		}
	}

	if depTag == procMacroDepTag {
		return false
	}

	return true
}

// Overrides ApexModule.IsInstallabeToApex()
func (mod *Module) IsInstallableToApex() bool {
	if mod.compiler != nil {
		if lib, ok := mod.compiler.(*libraryDecorator); ok && (lib.shared() || lib.dylib()) {
			return true
		}
		if _, ok := mod.compiler.(*binaryDecorator); ok {
			return true
		}
	}
	return false
}

// If a library file has a "lib" prefix, extract the library name without the prefix.
func libNameFromFilePath(filepath android.Path) (string, bool) {
	libName := strings.TrimSuffix(filepath.Base(), filepath.Ext())
	if strings.HasPrefix(libName, "lib") {
		libName = libName[3:]
		return libName, true
	}
	return "", false
}

var Bool = proptools.Bool
var BoolDefault = proptools.BoolDefault
var String = proptools.String
var StringPtr = proptools.StringPtr

var _ android.OutputFileProducer = (*Module)(nil)<|MERGE_RESOLUTION|>--- conflicted
+++ resolved
@@ -257,14 +257,10 @@
 }
 
 func (mod *Module) StaticExecutable() bool {
-<<<<<<< HEAD
-	return false
-=======
 	if !mod.Binary() {
 		return false
 	}
 	return Bool(mod.compiler.(*binaryDecorator).Properties.Static_executable)
->>>>>>> bc1fe2a0
 }
 
 func (mod *Module) Object() bool {
