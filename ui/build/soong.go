--- conflicted
+++ resolved
@@ -217,15 +217,6 @@
 		ninjaEnv.Set("TOP", os.Getenv("TOP"))
 		ninjaEnv.Set("SOONG_OUTDIR", config.SoongOutDir())
 
-<<<<<<< HEAD
-		// Needed for NonHermeticHostSystemTool() and that, only in tests. We should
-		// probably find a better way of running tests other than making $PATH
-		// available also to production builds. Note that this is not get same as
-		// os.Getenv("PATH"): config.Environment() contains the $PATH that redirects
-		// every binary through the path interposer.
-		configPath, _ := config.Environment().Get("PATH")
-		ninjaEnv.Set("PATH", configPath)
-
 		qcEnvVars := []string{
 			"TARGET_PRODUCT",
 			"SDCLANG_AE_CONFIG",
@@ -237,13 +228,12 @@
 			ninjaEnv.Set(qcVar, os.Getenv(qcVar))
 		}
 
-=======
->>>>>>> bcabeb4f
 		// For debugging
 		if os.Getenv("SOONG_DELVE") != "" {
 			ninjaEnv.Set("SOONG_DELVE", os.Getenv("SOONG_DELVE"))
 			ninjaEnv.Set("SOONG_DELVE_PATH", shared.ResolveDelveBinary())
 		}
+
 		cmd.Environment = &ninjaEnv
 		cmd.Sandbox = soongSandbox
 		cmd.RunAndStreamOrFatal()
