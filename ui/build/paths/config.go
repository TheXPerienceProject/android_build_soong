--- conflicted
+++ resolved
@@ -74,21 +74,16 @@
 }
 
 var Configuration = map[string]PathConfig{
-<<<<<<< HEAD
 	"aarch64-linux-android-ar":      Log,
 	"aarch64-linux-android-gcc":     Log,
 	"aarch64-linux-android-ld":      Log,
 	"aarch64-linux-android-nm":      Log,
 	"aarch64-linux-android-objcopy": Log,
 	"aarch64-linux-android-objdump": Log,
-	"bash":     Allowed,
-	"bc":       Allowed,
-=======
 	"bash": Allowed,
 	"bc":   Allowed,
 	// We need bzip2 here even though we provide a bzip2 binary because
 	// GNU tar seems to avoid calling ours.
->>>>>>> 140c6399
 	"bzip2":    Allowed,
 	"date":     Allowed,
 	"dd":       Allowed,
