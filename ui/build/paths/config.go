--- conflicted
+++ resolved
@@ -122,7 +122,6 @@
 	"ld.gold":    Forbidden,
 	"pkg-config": Forbidden,
 
-<<<<<<< HEAD
 	// On Linux we'll use the toybox versions of these instead.
 	"basename":  LinuxOnlyPrebuilt,
 	"cat":       LinuxOnlyPrebuilt,
@@ -187,15 +186,8 @@
 	"wc":        LinuxOnlyPrebuilt,
 	"whoami":    LinuxOnlyPrebuilt,
 	"which":     LinuxOnlyPrebuilt,
-	"xargs":     LinuxOnlyPrebuilt,
 	// TODO (b/121282416): switch back to LinuxOnlyPrebuilt when build is hermetic
 	"xxd":       Log,
-=======
-	// These are toybox tools that only work on Linux.
-	"pgrep": LinuxOnlyPrebuilt,
-	"pkill": LinuxOnlyPrebuilt,
-	"ps":    LinuxOnlyPrebuilt,
->>>>>>> 9a15852e
 }
 
 func init() {
