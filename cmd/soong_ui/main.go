--- conflicted
+++ resolved
@@ -61,15 +61,8 @@
 		config: func(ctx build.Context, args ...string) build.Config {
 			return build.NewConfig(ctx, args...)
 		},
-<<<<<<< HEAD
-		stdio: func() terminal.StdioInterface {
-			return terminal.StdioImpl{}
-		},
-		run: make,
-=======
 		stdio: stdio,
 		run:   make,
->>>>>>> 0d0e4bb4
 	}, {
 		flag:        "--dumpvar-mode",
 		description: "print the value of the legacy make variable VAR to stdout",
@@ -82,15 +75,12 @@
 		config:      dumpVarConfig,
 		stdio:       customStdio,
 		run:         dumpVars,
-<<<<<<< HEAD
-=======
 	}, {
 		flag:        "--build-mode",
 		description: "build modules based on the specified build action",
 		config:      buildActionConfig,
 		stdio:       stdio,
 		run:         make,
->>>>>>> 0d0e4bb4
 	},
 }
 
@@ -123,13 +113,8 @@
 		os.Exit(1)
 	}
 
-<<<<<<< HEAD
-	writer := terminal.NewWriter(c.stdio())
-	defer writer.Finish()
-=======
 	output := terminal.NewStatusOutput(c.stdio().Stdout(), os.Getenv("NINJA_STATUS"),
 		build.OsEnvironment().IsEnvTrue("ANDROID_QUIET_BUILD"))
->>>>>>> 0d0e4bb4
 
 	log := logger.New(output)
 	defer log.Cleanup()
@@ -339,13 +324,10 @@
 	}
 }
 
-<<<<<<< HEAD
-=======
 func stdio() terminal.StdioInterface {
 	return terminal.StdioImpl{}
 }
 
->>>>>>> 0d0e4bb4
 func customStdio() terminal.StdioInterface {
 	return terminal.NewCustomStdio(os.Stdin, os.Stderr, os.Stderr)
 }
@@ -355,19 +337,6 @@
 	return build.NewConfig(ctx)
 }
 
-<<<<<<< HEAD
-func make(ctx build.Context, config build.Config, _ []string, logsDir string) {
-	if config.IsVerbose() {
-		writer := ctx.Writer
-		writer.Print("! The argument `showcommands` is no longer supported.")
-		writer.Print("! Instead, the verbose log is always written to a compressed file in the output dir:")
-		writer.Print("!")
-		writer.Print(fmt.Sprintf("!   gzip -cd %s/verbose.log.gz | less -R", logsDir))
-		writer.Print("!")
-		writer.Print("! Older versions are saved in verbose.log.#.gz files")
-		writer.Print("")
-		time.Sleep(5 * time.Second)
-=======
 func buildActionConfig(ctx build.Context, args ...string) build.Config {
 	flags := flag.NewFlagSet("build-mode", flag.ContinueOnError)
 	flags.Usage = func() {
@@ -474,7 +443,6 @@
 		fmt.Fprintln(writer, "! Otherwise, either specify a module name with m, or use mma / MODULES-IN-...")
 		fmt.Fprintln(writer, "")
 		ctx.Fatal("done")
->>>>>>> 0d0e4bb4
 	}
 
 	toBuild := build.BuildAll
