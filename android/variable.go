// Copyright 2015 Google Inc. All rights reserved.
//
// Licensed under the Apache License, Version 2.0 (the "License");
// you may not use this file except in compliance with the License.
// You may obtain a copy of the License at
//
//     http://www.apache.org/licenses/LICENSE-2.0
//
// Unless required by applicable law or agreed to in writing, software
// distributed under the License is distributed on an "AS IS" BASIS,
// WITHOUT WARRANTIES OR CONDITIONS OF ANY KIND, either express or implied.
// See the License for the specific language governing permissions and
// limitations under the License.

package android

import (
	"fmt"
	"reflect"
	"runtime"
	"strings"

	"github.com/google/blueprint/proptools"
)

func init() {
	PreDepsMutators(func(ctx RegisterMutatorsContext) {
		ctx.BottomUp("variable", variableMutator).Parallel()
	})
}

type variableProperties struct {
	Product_variables struct {
		Platform_sdk_version struct {
			Asflags []string
			Cflags  []string
		}

		// unbundled_build is a catch-all property to annotate modules that don't build in one or
		// more unbundled branches, usually due to dependencies missing from the manifest.
		Unbundled_build struct {
			Enabled *bool `android:"arch_variant"`
		} `android:"arch_variant"`

		Malloc_not_svelte struct {
			Cflags      []string `android:"arch_variant"`
			Shared_libs []string `android:"arch_variant"`
		} `android:"arch_variant"`

		Safestack struct {
			Cflags []string `android:"arch_variant"`
		} `android:"arch_variant"`

		Binder32bit struct {
			Cflags []string
		}

		Override_rs_driver struct {
			Cflags []string
		}

		// treble_linker_namespaces is true when the system/vendor linker namespace separation is
		// enabled.
		Treble_linker_namespaces struct {
			Cflags []string
		}
		// enforce_vintf_manifest is true when a device is required to have a vintf manifest.
		Enforce_vintf_manifest struct {
			Cflags []string
		}

		// debuggable is true for eng and userdebug builds, and can be used to turn on additional
		// debugging features that don't significantly impact runtime behavior.  userdebug builds
		// are used for dogfooding and performance testing, and should be as similar to user builds
		// as possible.
		Debuggable struct {
			Cflags          []string
			Cppflags        []string
			Init_rc         []string
			Required        []string
			Host_required   []string
			Target_required []string
		}

		// eng is true for -eng builds, and can be used to turn on additionaly heavyweight debugging
		// features.
		Eng struct {
			Cflags   []string
			Cppflags []string
			Lto      struct {
				Never *bool
			}
			Sanitize struct {
				Address *bool
			}
		}

		Pdk struct {
			Enabled *bool `android:"arch_variant"`
		} `android:"arch_variant"`

		Uml struct {
			Cppflags []string
		}

		Use_lmkd_stats_log struct {
			Cflags []string
		}

		Arc struct {
			Cflags       []string
			Exclude_srcs []string
			Include_dirs []string
			Shared_libs  []string
			Static_libs  []string
			Srcs         []string
		}

		Flatten_apex struct {
			Enabled *bool
		}

<<<<<<< HEAD
		Real_hal struct {
			Cflags       []string
			Exclude_srcs []string
			Include_dirs []string
			Shared_libs  []string
			Static_libs  []string
			Srcs         []string
		}

		Qmaa_hal struct {
			Cflags       []string
			Exclude_srcs []string
			Include_dirs []string
			Shared_libs  []string
			Static_libs  []string
			Srcs         []string
		}

		Device_support_hwfde struct {
			Cflags []string
			Header_libs  []string
			Shared_libs  []string
		}

		Device_support_hwfde_perf struct {
			Cflags []string
		}
=======
		Experimental_mte struct {
			Cflags []string `android:"arch_variant"`
		} `android:"arch_variant"`
>>>>>>> 5e76c817
	} `android:"arch_variant"`
}

var zeroProductVariables interface{} = variableProperties{}

type productVariables struct {
	// Suffix to add to generated Makefiles
	Make_suffix *string `json:",omitempty"`

	BuildId             *string `json:",omitempty"`
	BuildNumberFromFile *string `json:",omitempty"`
	DateFromFile        *string `json:",omitempty"`

	Platform_version_name                     *string  `json:",omitempty"`
	Platform_sdk_version                      *int     `json:",omitempty"`
	Platform_sdk_codename                     *string  `json:",omitempty"`
	Platform_sdk_final                        *bool    `json:",omitempty"`
	Platform_version_active_codenames         []string `json:",omitempty"`
	Platform_version_future_codenames         []string `json:",omitempty"`
	Platform_vndk_version                     *string  `json:",omitempty"`
	Platform_systemsdk_versions               []string `json:",omitempty"`
	Platform_security_patch                   *string  `json:",omitempty"`
	Platform_preview_sdk_version              *string  `json:",omitempty"`
	Platform_min_supported_target_sdk_version *string  `json:",omitempty"`
	Platform_base_os                          *string  `json:",omitempty"`

	DeviceName              *string  `json:",omitempty"`
	DeviceArch              *string  `json:",omitempty"`
	DeviceArchVariant       *string  `json:",omitempty"`
	DeviceCpuVariant        *string  `json:",omitempty"`
	DeviceAbi               []string `json:",omitempty"`
	DeviceVndkVersion       *string  `json:",omitempty"`
	DeviceSystemSdkVersions []string `json:",omitempty"`

	DeviceSecondaryArch        *string  `json:",omitempty"`
	DeviceSecondaryArchVariant *string  `json:",omitempty"`
	DeviceSecondaryCpuVariant  *string  `json:",omitempty"`
	DeviceSecondaryAbi         []string `json:",omitempty"`

	NativeBridgeArch         *string  `json:",omitempty"`
	NativeBridgeArchVariant  *string  `json:",omitempty"`
	NativeBridgeCpuVariant   *string  `json:",omitempty"`
	NativeBridgeAbi          []string `json:",omitempty"`
	NativeBridgeRelativePath *string  `json:",omitempty"`

	NativeBridgeSecondaryArch         *string  `json:",omitempty"`
	NativeBridgeSecondaryArchVariant  *string  `json:",omitempty"`
	NativeBridgeSecondaryCpuVariant   *string  `json:",omitempty"`
	NativeBridgeSecondaryAbi          []string `json:",omitempty"`
	NativeBridgeSecondaryRelativePath *string  `json:",omitempty"`

	HostArch          *string `json:",omitempty"`
	HostSecondaryArch *string `json:",omitempty"`

	CrossHost              *string `json:",omitempty"`
	CrossHostArch          *string `json:",omitempty"`
	CrossHostSecondaryArch *string `json:",omitempty"`

	DeviceResourceOverlays     []string `json:",omitempty"`
	ProductResourceOverlays    []string `json:",omitempty"`
	EnforceRROTargets          []string `json:",omitempty"`
	EnforceRROExcludedOverlays []string `json:",omitempty"`

	AAPTCharacteristics *string  `json:",omitempty"`
	AAPTConfig          []string `json:",omitempty"`
	AAPTPreferredConfig *string  `json:",omitempty"`
	AAPTPrebuiltDPI     []string `json:",omitempty"`

	DefaultAppCertificate *string `json:",omitempty"`

	AppsDefaultVersionName *string `json:",omitempty"`

	Real_hal                   *bool `json:",omitempty"`
	Qmaa_hal                   *bool `json:",omitempty"`
	Device_support_hwfde       *bool `json:",omitempty"`
	Device_support_hwfde_perf  *bool `json:",omitempty"`
	Allow_missing_dependencies       *bool `json:",omitempty"`
	Unbundled_build                  *bool `json:",omitempty"`
	Unbundled_build_sdks_from_source *bool `json:",omitempty"`
	Malloc_not_svelte                *bool `json:",omitempty"`
	Safestack                        *bool `json:",omitempty"`
	HostStaticBinaries               *bool `json:",omitempty"`
	Binder32bit                      *bool `json:",omitempty"`
	UseGoma                          *bool `json:",omitempty"`
	UseRBE                           *bool `json:",omitempty"`
	Debuggable                       *bool `json:",omitempty"`
	Eng                              *bool `json:",omitempty"`
	Treble_linker_namespaces         *bool `json:",omitempty"`
	Enforce_vintf_manifest           *bool `json:",omitempty"`
	Pdk                              *bool `json:",omitempty"`
	Uml                              *bool `json:",omitempty"`
	Use_lmkd_stats_log               *bool `json:",omitempty"`
	Arc                              *bool `json:",omitempty"`
	MinimizeJavaDebugInfo            *bool `json:",omitempty"`

	Check_elf_files *bool `json:",omitempty"`

	UncompressPrivAppDex             *bool    `json:",omitempty"`
	ModulesLoadedByPrivilegedModules []string `json:",omitempty"`

	BootJars []string `json:",omitempty"`

	IntegerOverflowExcludePaths []string `json:",omitempty"`

	EnableCFI       *bool    `json:",omitempty"`
	CFIExcludePaths []string `json:",omitempty"`
	CFIIncludePaths []string `json:",omitempty"`

	DisableScudo *bool `json:",omitempty"`

	EnableXOM       *bool    `json:",omitempty"`
	XOMExcludePaths []string `json:",omitempty"`

	Experimental_mte *bool `json:",omitempty"`

	VendorPath    *string `json:",omitempty"`
	OdmPath       *string `json:",omitempty"`
	ProductPath   *string `json:",omitempty"`
	SystemExtPath *string `json:",omitempty"`

	ClangTidy  *bool   `json:",omitempty"`
	TidyChecks *string `json:",omitempty"`

	NativeCoverage       *bool    `json:",omitempty"`
	CoveragePaths        []string `json:",omitempty"`
	CoverageExcludePaths []string `json:",omitempty"`

	DevicePrefer32BitApps        *bool `json:",omitempty"`
	DevicePrefer32BitExecutables *bool `json:",omitempty"`
	HostPrefer32BitExecutables   *bool `json:",omitempty"`

	SanitizeHost       []string `json:",omitempty"`
	SanitizeDevice     []string `json:",omitempty"`
	SanitizeDeviceDiag []string `json:",omitempty"`
	SanitizeDeviceArch []string `json:",omitempty"`

	ArtUseReadBarrier *bool `json:",omitempty"`

	BtConfigIncludeDir *string `json:",omitempty"`

	Override_rs_driver *string `json:",omitempty"`

	Fuchsia *bool `json:",omitempty"`

	DeviceKernelHeaders []string `json:",omitempty"`

	ExtraVndkVersions []string `json:",omitempty"`

	NamespacesToExport []string `json:",omitempty"`

	PgoAdditionalProfileDirs []string `json:",omitempty"`

	VndkUseCoreVariant         *bool `json:",omitempty"`
	VndkSnapshotBuildArtifacts *bool `json:",omitempty"`

	BoardVendorSepolicyDirs      []string `json:",omitempty"`
	BoardOdmSepolicyDirs         []string `json:",omitempty"`
	BoardPlatPublicSepolicyDirs  []string `json:",omitempty"`
	BoardPlatPrivateSepolicyDirs []string `json:",omitempty"`
	BoardSepolicyM4Defs          []string `json:",omitempty"`

	BoardVndkRuntimeDisable *bool `json:",omitempty"`

	VendorVars map[string]map[string]string `json:",omitempty"`

	Ndk_abis               *bool `json:",omitempty"`
	Exclude_draft_ndk_apis *bool `json:",omitempty"`

	Flatten_apex *bool `json:",omitempty"`

	DexpreoptGlobalConfig *string `json:",omitempty"`

	ManifestPackageNameOverrides []string `json:",omitempty"`
	CertificateOverrides         []string `json:",omitempty"`
	PackageNameOverrides         []string `json:",omitempty"`

	EnforceSystemCertificate          *bool    `json:",omitempty"`
	EnforceSystemCertificateWhitelist []string `json:",omitempty"`

	ProductHiddenAPIStubs       []string `json:",omitempty"`
	ProductHiddenAPIStubsSystem []string `json:",omitempty"`
	ProductHiddenAPIStubsTest   []string `json:",omitempty"`

	ProductPublicSepolicyDirs  []string `json:",omitempty"`
	ProductPrivateSepolicyDirs []string `json:",omitempty"`
	ProductCompatibleProperty  *bool    `json:",omitempty"`

	TargetFSConfigGen []string `json:",omitempty"`

	MissingUsesLibraries []string `json:",omitempty"`

	EnforceProductPartitionInterface *bool `json:",omitempty"`
}

func boolPtr(v bool) *bool {
	return &v
}

func intPtr(v int) *int {
	return &v
}

func stringPtr(v string) *string {
	return &v
}

func (v *productVariables) SetDefaultConfig() {
	*v = productVariables{
		BuildNumberFromFile: stringPtr("123456789"),

		Platform_version_name:             stringPtr("Q"),
		Platform_sdk_version:              intPtr(28),
		Platform_sdk_codename:             stringPtr("Q"),
		Platform_sdk_final:                boolPtr(false),
		Platform_version_active_codenames: []string{"Q"},
		Platform_version_future_codenames: []string{"Q"},
		Platform_vndk_version:             stringPtr("Q"),

		HostArch:                   stringPtr("x86_64"),
		HostSecondaryArch:          stringPtr("x86"),
		DeviceName:                 stringPtr("generic_arm64"),
		DeviceArch:                 stringPtr("arm64"),
		DeviceArchVariant:          stringPtr("armv8-a"),
		DeviceCpuVariant:           stringPtr("generic"),
		DeviceAbi:                  []string{"arm64-v8a"},
		DeviceSecondaryArch:        stringPtr("arm"),
		DeviceSecondaryArchVariant: stringPtr("armv8-a"),
		DeviceSecondaryCpuVariant:  stringPtr("generic"),
		DeviceSecondaryAbi:         []string{"armeabi-v7a", "armeabi"},

		AAPTConfig:          []string{"normal", "large", "xlarge", "hdpi", "xhdpi", "xxhdpi"},
		AAPTPreferredConfig: stringPtr("xhdpi"),
		AAPTCharacteristics: stringPtr("nosdcard"),
		AAPTPrebuiltDPI:     []string{"xhdpi", "xxhdpi"},

		Malloc_not_svelte: boolPtr(true),
		Safestack:         boolPtr(false),
	}

	if runtime.GOOS == "linux" {
		v.CrossHost = stringPtr("windows")
		v.CrossHostArch = stringPtr("x86")
		v.CrossHostSecondaryArch = stringPtr("x86_64")
	}
}

func variableMutator(mctx BottomUpMutatorContext) {
	var module Module
	var ok bool
	if module, ok = mctx.Module().(Module); !ok {
		return
	}

	// TODO: depend on config variable, create variants, propagate variants up tree
	a := module.base()

	if a.variableProperties == nil {
		return
	}

	variableValues := reflect.ValueOf(a.variableProperties).Elem().FieldByName("Product_variables")
	zeroValues := reflect.ValueOf(zeroProductVariables).FieldByName("Product_variables")

	for i := 0; i < variableValues.NumField(); i++ {
		variableValue := variableValues.Field(i)
		zeroValue := zeroValues.Field(i)
		name := variableValues.Type().Field(i).Name
		property := "product_variables." + proptools.PropertyNameForField(name)

		// Check that the variable was set for the product
		val := reflect.ValueOf(mctx.Config().productVariables).FieldByName(name)
		if !val.IsValid() || val.Kind() != reflect.Ptr || val.IsNil() {
			continue
		}

		val = val.Elem()

		// For bools, check that the value is true
		if val.Kind() == reflect.Bool && val.Bool() == false {
			continue
		}

		// Check if any properties were set for the module
		if reflect.DeepEqual(variableValue.Interface(), zeroValue.Interface()) {
			continue
		}

		a.setVariableProperties(mctx, property, variableValue, val.Interface())
	}
}

func (m *ModuleBase) setVariableProperties(ctx BottomUpMutatorContext,
	prefix string, productVariablePropertyValue reflect.Value, variableValue interface{}) {

	printfIntoProperties(ctx, prefix, productVariablePropertyValue, variableValue)

	err := proptools.AppendMatchingProperties(m.generalProperties,
		productVariablePropertyValue.Addr().Interface(), nil)
	if err != nil {
		if propertyErr, ok := err.(*proptools.ExtendPropertyError); ok {
			ctx.PropertyErrorf(propertyErr.Property, "%s", propertyErr.Err.Error())
		} else {
			panic(err)
		}
	}
}

func printfIntoPropertiesError(ctx BottomUpMutatorContext, prefix string,
	productVariablePropertyValue reflect.Value, i int, err error) {

	field := productVariablePropertyValue.Type().Field(i).Name
	property := prefix + "." + proptools.PropertyNameForField(field)
	ctx.PropertyErrorf(property, "%s", err)
}

func printfIntoProperties(ctx BottomUpMutatorContext, prefix string,
	productVariablePropertyValue reflect.Value, variableValue interface{}) {

	for i := 0; i < productVariablePropertyValue.NumField(); i++ {
		propertyValue := productVariablePropertyValue.Field(i)
		kind := propertyValue.Kind()
		if kind == reflect.Ptr {
			if propertyValue.IsNil() {
				continue
			}
			propertyValue = propertyValue.Elem()
		}
		switch propertyValue.Kind() {
		case reflect.String:
			err := printfIntoProperty(propertyValue, variableValue)
			if err != nil {
				printfIntoPropertiesError(ctx, prefix, productVariablePropertyValue, i, err)
			}
		case reflect.Slice:
			for j := 0; j < propertyValue.Len(); j++ {
				err := printfIntoProperty(propertyValue.Index(j), variableValue)
				if err != nil {
					printfIntoPropertiesError(ctx, prefix, productVariablePropertyValue, i, err)
				}
			}
		case reflect.Bool:
			// Nothing
		case reflect.Struct:
			printfIntoProperties(ctx, prefix, propertyValue, variableValue)
		default:
			panic(fmt.Errorf("unsupported field kind %q", propertyValue.Kind()))
		}
	}
}

func printfIntoProperty(propertyValue reflect.Value, variableValue interface{}) error {
	s := propertyValue.String()

	count := strings.Count(s, "%")
	if count == 0 {
		return nil
	}

	if count > 1 {
		return fmt.Errorf("product variable properties only support a single '%%'")
	}

	if strings.Contains(s, "%d") {
		switch v := variableValue.(type) {
		case int:
			// Nothing
		case bool:
			if v {
				variableValue = 1
			} else {
				variableValue = 0
			}
		default:
			return fmt.Errorf("unsupported type %T for %%d", variableValue)
		}
	} else if strings.Contains(s, "%s") {
		switch variableValue.(type) {
		case string:
			// Nothing
		default:
			return fmt.Errorf("unsupported type %T for %%s", variableValue)
		}
	} else {
		return fmt.Errorf("unsupported %% in product variable property")
	}

	propertyValue.Set(reflect.ValueOf(fmt.Sprintf(s, variableValue)))

	return nil
}

var variablePropTypeMap OncePer

// sliceToTypeArray takes a slice of property structs and returns a reflection created array containing the
// reflect.Types of each property struct.  The result can be used as a key in a map.
func sliceToTypeArray(s []interface{}) interface{} {
	// Create an array using reflection whose length is the length of the input slice
	ret := reflect.New(reflect.ArrayOf(len(s), reflect.TypeOf(reflect.TypeOf(0)))).Elem()
	for i, e := range s {
		ret.Index(i).Set(reflect.ValueOf(reflect.TypeOf(e)))
	}
	return ret.Interface()
}

// createVariableProperties takes the list of property structs for a module and returns a property struct that
// contains the product variable properties that exist in the property structs, or nil if there are none.  It
// caches the result.
func createVariableProperties(moduleTypeProps []interface{}, productVariables interface{}) interface{} {
	// Convert the moduleTypeProps to an array of reflect.Types that can be used as a key in the OncePer.
	key := sliceToTypeArray(moduleTypeProps)

	// Use the variablePropTypeMap OncePer to cache the result for each set of property struct types.
	typ, _ := variablePropTypeMap.Once(NewCustomOnceKey(key), func() interface{} {
		// Compute the filtered property struct type.
		return createVariablePropertiesType(moduleTypeProps, productVariables)
	}).(reflect.Type)

	if typ == nil {
		return nil
	}

	// Create a new pointer to a filtered property struct.
	return reflect.New(typ).Interface()
}

// createVariablePropertiesType creates a new type that contains only the product variable properties that exist in
// a list of property structs.
func createVariablePropertiesType(moduleTypeProps []interface{}, productVariables interface{}) reflect.Type {
	typ, _ := proptools.FilterPropertyStruct(reflect.TypeOf(productVariables),
		func(field reflect.StructField, prefix string) (bool, reflect.StructField) {
			// Filter function, returns true if the field should be in the resulting struct
			if prefix == "" {
				// Keep the top level Product_variables field
				return true, field
			}
			_, rest := splitPrefix(prefix)
			if rest == "" {
				// Keep the 2nd level field (i.e. Product_variables.Eng)
				return true, field
			}

			// Strip off the first 2 levels of the prefix
			_, prefix = splitPrefix(rest)

			for _, p := range moduleTypeProps {
				if fieldExistsByNameRecursive(reflect.TypeOf(p).Elem(), prefix, field.Name) {
					// Keep any fields that exist in one of the property structs
					return true, field
				}
			}

			return false, field
		})
	return typ
}

func splitPrefix(prefix string) (first, rest string) {
	index := strings.IndexByte(prefix, '.')
	if index == -1 {
		return prefix, ""
	}
	return prefix[:index], prefix[index+1:]
}

func fieldExistsByNameRecursive(t reflect.Type, prefix, name string) bool {
	if t.Kind() != reflect.Struct {
		panic(fmt.Errorf("fieldExistsByNameRecursive can only be called on a reflect.Struct"))
	}

	if prefix != "" {
		split := strings.SplitN(prefix, ".", 2)
		firstPrefix := split[0]
		rest := ""
		if len(split) > 1 {
			rest = split[1]
		}
		f, exists := t.FieldByName(firstPrefix)
		if !exists {
			return false
		}
		ft := f.Type
		if ft.Kind() == reflect.Ptr {
			ft = ft.Elem()
		}
		if ft.Kind() != reflect.Struct {
			panic(fmt.Errorf("field %q in %q is not a struct", firstPrefix, t))
		}
		return fieldExistsByNameRecursive(ft, rest, name)
	} else {
		_, exists := t.FieldByName(name)
		return exists
	}
}<|MERGE_RESOLUTION|>--- conflicted
+++ resolved
@@ -120,7 +120,10 @@
 			Enabled *bool
 		}
 
-<<<<<<< HEAD
+		Experimental_mte struct {
+			Cflags []string `android:"arch_variant"`
+		} `android:"arch_variant"`
+
 		Real_hal struct {
 			Cflags       []string
 			Exclude_srcs []string
@@ -148,11 +151,6 @@
 		Device_support_hwfde_perf struct {
 			Cflags []string
 		}
-=======
-		Experimental_mte struct {
-			Cflags []string `android:"arch_variant"`
-		} `android:"arch_variant"`
->>>>>>> 5e76c817
 	} `android:"arch_variant"`
 }
 
