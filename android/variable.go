--- conflicted
+++ resolved
@@ -116,7 +116,10 @@
 			Srcs         []string
 		}
 
-<<<<<<< HEAD
+		Flatten_apex struct {
+			Enabled *bool
+		}
+
 		Real_hal struct {
 			Cflags       []string
 			Exclude_srcs []string
@@ -143,10 +146,6 @@
 
 		Device_support_hwfde_perf struct {
 			Cflags []string
-=======
-		Flatten_apex struct {
-			Enabled *bool
->>>>>>> 53264aa4
 		}
 	} `android:"arch_variant"`
 }
