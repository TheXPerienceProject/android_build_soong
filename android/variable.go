--- conflicted
+++ resolved
@@ -182,17 +182,6 @@
 	DeviceSecondaryCpuVariant  *string  `json:",omitempty"`
 	DeviceSecondaryAbi         []string `json:",omitempty"`
 
-<<<<<<< HEAD
-	NativeBridgeArch        *string  `json:",omitempty"`
-	NativeBridgeArchVariant *string  `json:",omitempty"`
-	NativeBridgeCpuVariant  *string  `json:",omitempty"`
-	NativeBridgeAbi         []string `json:",omitempty"`
-
-	NativeBridgeSecondaryArch        *string  `json:",omitempty"`
-	NativeBridgeSecondaryArchVariant *string  `json:",omitempty"`
-	NativeBridgeSecondaryCpuVariant  *string  `json:",omitempty"`
-	NativeBridgeSecondaryAbi         []string `json:",omitempty"`
-=======
 	NativeBridgeArch         *string  `json:",omitempty"`
 	NativeBridgeArchVariant  *string  `json:",omitempty"`
 	NativeBridgeCpuVariant   *string  `json:",omitempty"`
@@ -204,7 +193,6 @@
 	NativeBridgeSecondaryCpuVariant   *string  `json:",omitempty"`
 	NativeBridgeSecondaryAbi          []string `json:",omitempty"`
 	NativeBridgeSecondaryRelativePath *string  `json:",omitempty"`
->>>>>>> 0d0e4bb4
 
 	HostArch          *string `json:",omitempty"`
 	HostSecondaryArch *string `json:",omitempty"`
