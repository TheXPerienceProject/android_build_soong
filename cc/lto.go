--- conflicted
+++ resolved
@@ -102,8 +102,7 @@
 
 	if lto.LTO() {
 		var ltoFlag string
-<<<<<<< HEAD
-		if Bool(lto.Properties.Lto.Thin) {
+		if lto.ThinLTO() {
 			// TODO(b/129607781) sdclang does not currently support
 			// the "-fsplit-lto-unit" option
 			if flags.Sdclang && !strings.Contains(config.SDClangPath, "9.0") {
@@ -111,10 +110,6 @@
 			} else {
 				ltoFlag = "-flto=thin -fsplit-lto-unit"
 			}
-=======
-		if lto.ThinLTO() {
-			ltoFlag = "-flto=thin -fsplit-lto-unit"
->>>>>>> c6918f63
 		} else {
 			ltoFlag = "-flto"
 		}
