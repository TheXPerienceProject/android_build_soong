// Copyright 2015 Google Inc. All rights reserved.
//
// Licensed under the Apache License, Version 2.0 (the "License");
// you may not use this file except in compliance with the License.
// You may obtain a copy of the License at
//
//     http://www.apache.org/licenses/LICENSE-2.0
//
// Unless required by applicable law or agreed to in writing, software
// distributed under the License is distributed on an "AS IS" BASIS,
// WITHOUT WARRANTIES OR CONDITIONS OF ANY KIND, either express or implied.
// See the License for the specific language governing permissions and
// limitations under the License.

package cc

// This file contains the module types for compiling C/C++ for Android, and converts the properties
// into the flags and filenames necessary to pass to the compiler.  The final creation of the rules
// is handled in builder.go

import (
	"fmt"
	"io"
	"strconv"
	"strings"

	"github.com/google/blueprint"
	"github.com/google/blueprint/proptools"

	"android/soong/android"
	"android/soong/cc/config"
	"android/soong/genrule"
)

func init() {
	RegisterCCBuildComponents(android.InitRegistrationContext)

	pctx.Import("android/soong/cc/config")
}

func RegisterCCBuildComponents(ctx android.RegistrationContext) {
	ctx.RegisterModuleType("cc_defaults", defaultsFactory)

	ctx.PreDepsMutators(func(ctx android.RegisterMutatorsContext) {
		ctx.BottomUp("sdk", sdkMutator).Parallel()
		ctx.BottomUp("vndk", VndkMutator).Parallel()
		ctx.BottomUp("link", LinkageMutator).Parallel()
		ctx.BottomUp("test_per_src", TestPerSrcMutator).Parallel()
		ctx.BottomUp("version_selector", versionSelectorMutator).Parallel()
		ctx.BottomUp("version", versionMutator).Parallel()
		ctx.BottomUp("begin", BeginMutator).Parallel()
		ctx.BottomUp("sysprop_cc", SyspropMutator).Parallel()
		ctx.BottomUp("vendor_snapshot", VendorSnapshotMutator).Parallel()
		ctx.BottomUp("vendor_snapshot_source", VendorSnapshotSourceMutator).Parallel()
	})

	ctx.PostDepsMutators(func(ctx android.RegisterMutatorsContext) {
		ctx.TopDown("asan_deps", sanitizerDepsMutator(asan))
		ctx.BottomUp("asan", sanitizerMutator(asan)).Parallel()

		ctx.TopDown("hwasan_deps", sanitizerDepsMutator(hwasan))
		ctx.BottomUp("hwasan", sanitizerMutator(hwasan)).Parallel()

		ctx.TopDown("fuzzer_deps", sanitizerDepsMutator(fuzzer))
		ctx.BottomUp("fuzzer", sanitizerMutator(fuzzer)).Parallel()

		// cfi mutator shouldn't run before sanitizers that return true for
		// incompatibleWithCfi()
		ctx.TopDown("cfi_deps", sanitizerDepsMutator(cfi))
		ctx.BottomUp("cfi", sanitizerMutator(cfi)).Parallel()

		ctx.TopDown("scs_deps", sanitizerDepsMutator(scs))
		ctx.BottomUp("scs", sanitizerMutator(scs)).Parallel()

		ctx.TopDown("tsan_deps", sanitizerDepsMutator(tsan))
		ctx.BottomUp("tsan", sanitizerMutator(tsan)).Parallel()

		ctx.TopDown("sanitize_runtime_deps", sanitizerRuntimeDepsMutator).Parallel()
		ctx.BottomUp("sanitize_runtime", sanitizerRuntimeMutator).Parallel()

		ctx.BottomUp("coverage", coverageMutator).Parallel()
		ctx.TopDown("vndk_deps", sabiDepsMutator)

		ctx.TopDown("lto_deps", ltoDepsMutator)
		ctx.BottomUp("lto", ltoMutator).Parallel()

		ctx.TopDown("double_loadable", checkDoubleLoadableLibraries).Parallel()
	})

	android.RegisterSingletonType("kythe_extract_all", kytheExtractAllFactory)
}

type Deps struct {
	SharedLibs, LateSharedLibs                  []string
	StaticLibs, LateStaticLibs, WholeStaticLibs []string
	HeaderLibs                                  []string
	RuntimeLibs                                 []string

	// Used for data dependencies adjacent to tests
	DataLibs []string

	// Used by DepsMutator to pass system_shared_libs information to check_elf_file.py.
	SystemSharedLibs []string

	StaticUnwinderIfLegacy bool

	ReexportSharedLibHeaders, ReexportStaticLibHeaders, ReexportHeaderLibHeaders []string

	ObjFiles []string

	GeneratedSources []string
	GeneratedHeaders []string
	GeneratedDeps    []string

	ReexportGeneratedHeaders []string

	CrtBegin, CrtEnd string

	// Used for host bionic
	LinkerFlagsFile string
	DynamicLinker   string
}

type PathDeps struct {
	// Paths to .so files
	SharedLibs, EarlySharedLibs, LateSharedLibs android.Paths
	// Paths to the dependencies to use for .so files (.so.toc files)
	SharedLibsDeps, EarlySharedLibsDeps, LateSharedLibsDeps android.Paths
	// Paths to .a files
	StaticLibs, LateStaticLibs, WholeStaticLibs android.Paths

	// Transitive static library dependencies of static libraries for use in ordering.
	TranstiveStaticLibrariesForOrdering *android.DepSet

	// Paths to .o files
	Objs Objects
	// Paths to .o files in dependencies that provide them. Note that these lists
	// aren't complete since prebuilt modules don't provide the .o files.
	StaticLibObjs      Objects
	WholeStaticLibObjs Objects

	// Paths to .a files in prebuilts. Complements WholeStaticLibObjs to contain
	// the libs from all whole_static_lib dependencies.
	WholeStaticLibsFromPrebuilts android.Paths

	// Paths to generated source files
	GeneratedSources android.Paths
	GeneratedDeps    android.Paths

	Flags                      []string
	IncludeDirs                android.Paths
	SystemIncludeDirs          android.Paths
	ReexportedDirs             android.Paths
	ReexportedSystemDirs       android.Paths
	ReexportedFlags            []string
	ReexportedGeneratedHeaders android.Paths
	ReexportedDeps             android.Paths

	// Paths to crt*.o files
	CrtBegin, CrtEnd android.OptionalPath

	// Path to the file container flags to use with the linker
	LinkerFlagsFile android.OptionalPath

	// Path to the dynamic linker binary
	DynamicLinker android.OptionalPath
}

// LocalOrGlobalFlags contains flags that need to have values set globally by the build system or locally by the module
// tracked separately, in order to maintain the required ordering (most of the global flags need to go first on the
// command line so they can be overridden by the local module flags).
type LocalOrGlobalFlags struct {
	CommonFlags     []string // Flags that apply to C, C++, and assembly source files
	AsFlags         []string // Flags that apply to assembly source files
	YasmFlags       []string // Flags that apply to yasm assembly source files
	CFlags          []string // Flags that apply to C and C++ source files
	ToolingCFlags   []string // Flags that apply to C and C++ source files parsed by clang LibTooling tools
	ConlyFlags      []string // Flags that apply to C source files
	CppFlags        []string // Flags that apply to C++ source files
	ToolingCppFlags []string // Flags that apply to C++ source files parsed by clang LibTooling tools
	LdFlags         []string // Flags that apply to linker command lines
}

type Flags struct {
	Local  LocalOrGlobalFlags
	Global LocalOrGlobalFlags

	aidlFlags     []string // Flags that apply to aidl source files
	rsFlags       []string // Flags that apply to renderscript source files
	libFlags      []string // Flags to add libraries early to the link order
	extraLibFlags []string // Flags to add libraries late in the link order after LdFlags
	TidyFlags     []string // Flags that apply to clang-tidy
	SAbiFlags     []string // Flags that apply to header-abi-dumper

	// Global include flags that apply to C, C++, and assembly source files
	// These must be after any module include flags, which will be in CommonFlags.
	SystemIncludeFlags []string

	Toolchain    config.Toolchain
	Sdclang      bool
	Tidy         bool
	GcovCoverage bool
	SAbiDump     bool
	EmitXrefs    bool // If true, generate Ninja rules to generate emitXrefs input files for Kythe

	RequiredInstructionSet string
	DynamicLinker          string

	CFlagsDeps  android.Paths // Files depended on by compiler flags
	LdFlagsDeps android.Paths // Files depended on by linker flags

	AssemblerWithCpp bool
	GroupStaticLibs  bool

	proto            android.ProtoFlags
	protoC           bool // Whether to use C instead of C++
	protoOptionsFile bool // Whether to look for a .options file next to the .proto

	Yacc *YaccProperties
	Lex  *LexProperties
}

// Properties used to compile all C or C++ modules
type BaseProperties struct {
	// Deprecated. true is the default, false is invalid.
	Clang *bool `android:"arch_variant"`

	// compile module with SDLLVM instead of AOSP LLVM
	Sdclang *bool `android:"arch_variant"`

	// Minimum sdk version supported when compiling against the ndk. Setting this property causes
	// two variants to be built, one for the platform and one for apps.
	Sdk_version *string

	// Minimum sdk version that the artifact should support when it runs as part of mainline modules(APEX).
	Min_sdk_version *string

	// If true, always create an sdk variant and don't create a platform variant.
	Sdk_variant_only *bool

	AndroidMkSharedLibs       []string `blueprint:"mutated"`
	AndroidMkStaticLibs       []string `blueprint:"mutated"`
	AndroidMkRuntimeLibs      []string `blueprint:"mutated"`
	AndroidMkWholeStaticLibs  []string `blueprint:"mutated"`
	AndroidMkHeaderLibs       []string `blueprint:"mutated"`
	HideFromMake              bool     `blueprint:"mutated"`
	PreventInstall            bool     `blueprint:"mutated"`
	ApexesProvidingSharedLibs []string `blueprint:"mutated"`

	// Set by DepsMutator.
	AndroidMkSystemSharedLibs []string `blueprint:"mutated"`

	ImageVariationPrefix string `blueprint:"mutated"`
	VndkVersion          string `blueprint:"mutated"`
	SubName              string `blueprint:"mutated"`

	// *.logtags files, to combine together in order to generate the /system/etc/event-log-tags
	// file
	Logtags []string

	// Make this module available when building for ramdisk
	Ramdisk_available *bool

	// Make this module available when building for recovery
	Recovery_available *bool

	// Set by imageMutator
	CoreVariantNeeded     bool     `blueprint:"mutated"`
	RamdiskVariantNeeded  bool     `blueprint:"mutated"`
	RecoveryVariantNeeded bool     `blueprint:"mutated"`
	ExtraVariants         []string `blueprint:"mutated"`

	// Allows this module to use non-APEX version of libraries. Useful
	// for building binaries that are started before APEXes are activated.
	Bootstrap *bool

	// Even if DeviceConfig().VndkUseCoreVariant() is set, this module must use vendor variant.
	// see soong/cc/config/vndk.go
	MustUseVendorVariant bool `blueprint:"mutated"`

	// Used by vendor snapshot to record dependencies from snapshot modules.
	SnapshotSharedLibs  []string `blueprint:"mutated"`
	SnapshotRuntimeLibs []string `blueprint:"mutated"`

	Installable *bool

	// Set by factories of module types that can only be referenced from variants compiled against
	// the SDK.
	AlwaysSdk bool `blueprint:"mutated"`

	// Variant is an SDK variant created by sdkMutator
	IsSdkVariant bool `blueprint:"mutated"`
	// Set when both SDK and platform variants are exported to Make to trigger renaming the SDK
	// variant to have a ".sdk" suffix.
	SdkAndPlatformVariantVisibleToMake bool `blueprint:"mutated"`

	// Normally Soong uses the directory structure to decide which modules
	// should be included (framework) or excluded (non-framework) from the
	// vendor snapshot, but this property allows a partner to exclude a
	// module normally thought of as a framework module from the vendor
	// snapshot.
	Exclude_from_vendor_snapshot *bool
}

type VendorProperties struct {
	// whether this module should be allowed to be directly depended by other
	// modules with `vendor: true`, `proprietary: true`, or `vendor_available:true`.
	// In addition, this module should be allowed to be directly depended by
	// product modules with `product_specific: true`.
	// If set to true, three variants will be built separately, one like
	// normal, another limited to the set of libraries and headers
	// that are exposed to /vendor modules, and the other to /product modules.
	//
	// The vendor and product variants may be used with a different (newer) /system,
	// so it shouldn't have any unversioned runtime dependencies, or
	// make assumptions about the system that may not be true in the
	// future.
	//
	// If set to false, this module becomes inaccessible from /vendor or /product
	// modules.
	//
	// Default value is true when vndk: {enabled: true} or vendor: true.
	//
	// Nothing happens if BOARD_VNDK_VERSION isn't set in the BoardConfig.mk
	// If PRODUCT_PRODUCT_VNDK_VERSION isn't set, product variant will not be used.
	Vendor_available *bool

	// whether this module is capable of being loaded with other instance
	// (possibly an older version) of the same module in the same process.
	// Currently, a shared library that is a member of VNDK (vndk: {enabled: true})
	// can be double loaded in a vendor process if the library is also a
	// (direct and indirect) dependency of an LLNDK library. Such libraries must be
	// explicitly marked as `double_loadable: true` by the owner, or the dependency
	// from the LLNDK lib should be cut if the lib is not designed to be double loaded.
	Double_loadable *bool
}

type ModuleContextIntf interface {
	static() bool
	staticBinary() bool
	header() bool
	binary() bool
	object() bool
	toolchain() config.Toolchain
	canUseSdk() bool
	useSdk() bool
	sdkVersion() string
	useVndk() bool
	isNdk() bool
	isLlndk(config android.Config) bool
	isLlndkPublic(config android.Config) bool
	isVndkPrivate(config android.Config) bool
	isVndk() bool
	isVndkSp() bool
	isVndkExt() bool
	inProduct() bool
	inVendor() bool
	inRamdisk() bool
	inRecovery() bool
	shouldCreateSourceAbiDump() bool
	selectedStl() string
	baseModuleName() string
	getVndkExtendsModuleName() string
	isPgoCompile() bool
	isNDKStubLibrary() bool
	useClangLld(actx ModuleContext) bool
	isForPlatform() bool
	apexVariationName() string
	apexSdkVersion() android.ApiLevel
	hasStubsVariants() bool
	isStubs() bool
	bootstrap() bool
	mustUseVendorVariant() bool
	nativeCoverage() bool
	directlyInAnyApex() bool
}

type ModuleContext interface {
	android.ModuleContext
	ModuleContextIntf
}

type BaseModuleContext interface {
	android.BaseModuleContext
	ModuleContextIntf
}

type DepsContext interface {
	android.BottomUpMutatorContext
	ModuleContextIntf
}

type feature interface {
	begin(ctx BaseModuleContext)
	deps(ctx DepsContext, deps Deps) Deps
	flags(ctx ModuleContext, flags Flags) Flags
	props() []interface{}
}

type compiler interface {
	compilerInit(ctx BaseModuleContext)
	compilerDeps(ctx DepsContext, deps Deps) Deps
	compilerFlags(ctx ModuleContext, flags Flags, deps PathDeps) Flags
	compilerProps() []interface{}

	appendCflags([]string)
	appendAsflags([]string)
	compile(ctx ModuleContext, flags Flags, deps PathDeps) Objects
}

type linker interface {
	linkerInit(ctx BaseModuleContext)
	linkerDeps(ctx DepsContext, deps Deps) Deps
	linkerFlags(ctx ModuleContext, flags Flags) Flags
	linkerProps() []interface{}
	useClangLld(actx ModuleContext) bool

	link(ctx ModuleContext, flags Flags, deps PathDeps, objs Objects) android.Path
	appendLdflags([]string)
	unstrippedOutputFilePath() android.Path

	nativeCoverage() bool
	coverageOutputFilePath() android.OptionalPath

	// Get the deps that have been explicitly specified in the properties.
	// Only updates the
	linkerSpecifiedDeps(specifiedDeps specifiedDeps) specifiedDeps
}

type specifiedDeps struct {
	sharedLibs       []string
	systemSharedLibs []string // Note nil and [] are semantically distinct.
}

type installer interface {
	installerProps() []interface{}
	install(ctx ModuleContext, path android.Path)
	everInstallable() bool
	inData() bool
	inSanitizerDir() bool
	hostToolPath() android.OptionalPath
	relativeInstallPath() string
	makeUninstallable(mod *Module)
}

type xref interface {
	XrefCcFiles() android.Paths
}

type libraryDependencyKind int

const (
	headerLibraryDependency = iota
	sharedLibraryDependency
	staticLibraryDependency
)

func (k libraryDependencyKind) String() string {
	switch k {
	case headerLibraryDependency:
		return "headerLibraryDependency"
	case sharedLibraryDependency:
		return "sharedLibraryDependency"
	case staticLibraryDependency:
		return "staticLibraryDependency"
	default:
		panic(fmt.Errorf("unknown libraryDependencyKind %d", k))
	}
}

type libraryDependencyOrder int

const (
	earlyLibraryDependency  = -1
	normalLibraryDependency = 0
	lateLibraryDependency   = 1
)

func (o libraryDependencyOrder) String() string {
	switch o {
	case earlyLibraryDependency:
		return "earlyLibraryDependency"
	case normalLibraryDependency:
		return "normalLibraryDependency"
	case lateLibraryDependency:
		return "lateLibraryDependency"
	default:
		panic(fmt.Errorf("unknown libraryDependencyOrder %d", o))
	}
}

// libraryDependencyTag is used to tag dependencies on libraries.  Unlike many dependency
// tags that have a set of predefined tag objects that are reused for each dependency, a
// libraryDependencyTag is designed to contain extra metadata and is constructed as needed.
// That means that comparing a libraryDependencyTag for equality will only be equal if all
// of the metadata is equal.  Most usages will want to type assert to libraryDependencyTag and
// then check individual metadata fields instead.
type libraryDependencyTag struct {
	blueprint.BaseDependencyTag

	// These are exported so that fmt.Printf("%#v") can call their String methods.
	Kind  libraryDependencyKind
	Order libraryDependencyOrder

	wholeStatic bool

	reexportFlags       bool
	explicitlyVersioned bool
	dataLib             bool
	ndk                 bool

	staticUnwinder bool

	makeSuffix string
}

// header returns true if the libraryDependencyTag is tagging a header lib dependency.
func (d libraryDependencyTag) header() bool {
	return d.Kind == headerLibraryDependency
}

// shared returns true if the libraryDependencyTag is tagging a shared lib dependency.
func (d libraryDependencyTag) shared() bool {
	return d.Kind == sharedLibraryDependency
}

// shared returns true if the libraryDependencyTag is tagging a static lib dependency.
func (d libraryDependencyTag) static() bool {
	return d.Kind == staticLibraryDependency
}

// dependencyTag is used for tagging miscellanous dependency types that don't fit into
// libraryDependencyTag.  Each tag object is created globally and reused for multiple
// dependencies (although since the object contains no references, assigning a tag to a
// variable and modifying it will not modify the original).  Users can compare the tag
// returned by ctx.OtherModuleDependencyTag against the global original
type dependencyTag struct {
	blueprint.BaseDependencyTag
	name string
}

var (
	genSourceDepTag       = dependencyTag{name: "gen source"}
	genHeaderDepTag       = dependencyTag{name: "gen header"}
	genHeaderExportDepTag = dependencyTag{name: "gen header export"}
	objDepTag             = dependencyTag{name: "obj"}
	linkerFlagsDepTag     = dependencyTag{name: "linker flags file"}
	dynamicLinkerDepTag   = dependencyTag{name: "dynamic linker"}
	reuseObjTag           = dependencyTag{name: "reuse objects"}
	staticVariantTag      = dependencyTag{name: "static variant"}
	vndkExtDepTag         = dependencyTag{name: "vndk extends"}
	dataLibDepTag         = dependencyTag{name: "data lib"}
	runtimeDepTag         = dependencyTag{name: "runtime lib"}
	testPerSrcDepTag      = dependencyTag{name: "test_per_src"}
	stubImplDepTag        = dependencyTag{name: "stub_impl"}
)

type copyDirectlyInAnyApexDependencyTag dependencyTag

func (copyDirectlyInAnyApexDependencyTag) CopyDirectlyInAnyApex() {}

var _ android.CopyDirectlyInAnyApexTag = copyDirectlyInAnyApexDependencyTag{}

func IsSharedDepTag(depTag blueprint.DependencyTag) bool {
	ccLibDepTag, ok := depTag.(libraryDependencyTag)
	return ok && ccLibDepTag.shared()
}

func IsStaticDepTag(depTag blueprint.DependencyTag) bool {
	ccLibDepTag, ok := depTag.(libraryDependencyTag)
	return ok && ccLibDepTag.static()
}

func IsRuntimeDepTag(depTag blueprint.DependencyTag) bool {
	ccDepTag, ok := depTag.(dependencyTag)
	return ok && ccDepTag == runtimeDepTag
}

func IsTestPerSrcDepTag(depTag blueprint.DependencyTag) bool {
	ccDepTag, ok := depTag.(dependencyTag)
	return ok && ccDepTag == testPerSrcDepTag
}

// Module contains the properties and members used by all C/C++ module types, and implements
// the blueprint.Module interface.  It delegates to compiler, linker, and installer interfaces
// to construct the output file.  Behavior can be customized with a Customizer interface
type Module struct {
	android.ModuleBase
	android.DefaultableModuleBase
	android.ApexModuleBase
	android.SdkBase

	Properties       BaseProperties
	VendorProperties VendorProperties

	// initialize before calling Init
	hod      android.HostOrDeviceSupported
	multilib android.Multilib

	// Allowable SdkMemberTypes of this module type.
	sdkMemberTypes []android.SdkMemberType

	// delegates, initialize before calling Init
	features  []feature
	compiler  compiler
	linker    linker
	installer installer
	stl       *stl
	sanitize  *sanitize
	coverage  *coverage
	sabi      *sabi
	vndkdep   *vndkdep
	lto       *lto
	pgo       *pgo

	outputFile android.OptionalPath

	cachedToolchain config.Toolchain

	subAndroidMkOnce map[subAndroidMkProvider]bool

	// Flags used to compile this module
	flags Flags

	// only non-nil when this is a shared library that reuses the objects of a static library
	staticAnalogue *StaticLibraryInfo

	makeLinkType string
	// Kythe (source file indexer) paths for this compilation module
	kytheFiles android.Paths

	// For apex variants, this is set as apex.min_sdk_version
	apexSdkVersion android.ApiLevel

	hideApexVariantFromMake bool
}

func (c *Module) Toc() android.OptionalPath {
	if c.linker != nil {
		if library, ok := c.linker.(libraryInterface); ok {
			return library.toc()
		}
	}
	panic(fmt.Errorf("Toc() called on non-library module: %q", c.BaseModuleName()))
}

func (c *Module) ApiLevel() string {
	if c.linker != nil {
		if stub, ok := c.linker.(*stubDecorator); ok {
			return stub.apiLevel.String()
		}
	}
	panic(fmt.Errorf("ApiLevel() called on non-stub library module: %q", c.BaseModuleName()))
}

func (c *Module) Static() bool {
	if c.linker != nil {
		if library, ok := c.linker.(libraryInterface); ok {
			return library.static()
		}
	}
	panic(fmt.Errorf("Static() called on non-library module: %q", c.BaseModuleName()))
}

func (c *Module) Shared() bool {
	if c.linker != nil {
		if library, ok := c.linker.(libraryInterface); ok {
			return library.shared()
		}
	}
	panic(fmt.Errorf("Shared() called on non-library module: %q", c.BaseModuleName()))
}

func (c *Module) SelectedStl() string {
	if c.stl != nil {
		return c.stl.Properties.SelectedStl
	}
	return ""
}

func (c *Module) ToolchainLibrary() bool {
	if _, ok := c.linker.(*toolchainLibraryDecorator); ok {
		return true
	}
	return false
}

func (c *Module) NdkPrebuiltStl() bool {
	if _, ok := c.linker.(*ndkPrebuiltStlLinker); ok {
		return true
	}
	return false
}

func (c *Module) StubDecorator() bool {
	if _, ok := c.linker.(*stubDecorator); ok {
		return true
	}
	return false
}

func (c *Module) SdkVersion() string {
	return String(c.Properties.Sdk_version)
}

func (c *Module) MinSdkVersion() string {
	return String(c.Properties.Min_sdk_version)
}

func (c *Module) SplitPerApiLevel() bool {
	if !c.canUseSdk() {
		return false
	}
	if linker, ok := c.linker.(*objectLinker); ok {
		return linker.isCrt()
	}
	return false
}

func (c *Module) AlwaysSdk() bool {
	return c.Properties.AlwaysSdk || Bool(c.Properties.Sdk_variant_only)
}

func (c *Module) StubsVersions(ctx android.BaseMutatorContext) []string {
	if versioned, ok := c.linker.(versionedInterface); ok {
		return versioned.stubsVersions(ctx)
	}
	panic(fmt.Errorf("StubsVersions called on non-library module: %q", c.BaseModuleName()))
}

func (c *Module) CcLibrary() bool {
	if c.linker != nil {
		if _, ok := c.linker.(*libraryDecorator); ok {
			return true
		}
		if _, ok := c.linker.(*prebuiltLibraryLinker); ok {
			return true
		}
	}
	return false
}

func (c *Module) CcLibraryInterface() bool {
	if _, ok := c.linker.(libraryInterface); ok {
		return true
	}
	return false
}

func (c *Module) NonCcVariants() bool {
	return false
}

func (c *Module) SetBuildStubs() {
	if versioned, ok := c.linker.(versionedInterface); ok {
		versioned.setBuildStubs()
		c.Properties.HideFromMake = true
		c.sanitize = nil
		c.stl = nil
		c.Properties.PreventInstall = true
		return
	}
	panic(fmt.Errorf("SetBuildStubs called on non-library module: %q", c.BaseModuleName()))
}

func (c *Module) BuildStubs() bool {
	if versioned, ok := c.linker.(versionedInterface); ok {
		return versioned.buildStubs()
	}
	panic(fmt.Errorf("BuildStubs called on non-library module: %q", c.BaseModuleName()))
}

func (c *Module) SetAllStubsVersions(versions []string) {
	if versioned, ok := c.linker.(versionedInterface); ok {
		versioned.setAllStubsVersions(versions)
	}
}

func (c *Module) AllStubsVersions() []string {
	if versioned, ok := c.linker.(versionedInterface); ok {
		return versioned.allStubsVersions()
	}
	return nil
}

func (c *Module) SetStubsVersion(version string) {
	if versioned, ok := c.linker.(versionedInterface); ok {
		versioned.setStubsVersion(version)
		return
	}
	panic(fmt.Errorf("SetStubsVersion called on non-library module: %q", c.BaseModuleName()))
}

func (c *Module) StubsVersion() string {
	if versioned, ok := c.linker.(versionedInterface); ok {
		return versioned.stubsVersion()
	}
	panic(fmt.Errorf("StubsVersion called on non-library module: %q", c.BaseModuleName()))
}

func (c *Module) SetStatic() {
	if c.linker != nil {
		if library, ok := c.linker.(libraryInterface); ok {
			library.setStatic()
			return
		}
	}
	panic(fmt.Errorf("SetStatic called on non-library module: %q", c.BaseModuleName()))
}

func (c *Module) SetShared() {
	if c.linker != nil {
		if library, ok := c.linker.(libraryInterface); ok {
			library.setShared()
			return
		}
	}
	panic(fmt.Errorf("SetShared called on non-library module: %q", c.BaseModuleName()))
}

func (c *Module) BuildStaticVariant() bool {
	if c.linker != nil {
		if library, ok := c.linker.(libraryInterface); ok {
			return library.buildStatic()
		}
	}
	panic(fmt.Errorf("BuildStaticVariant called on non-library module: %q", c.BaseModuleName()))
}

func (c *Module) BuildSharedVariant() bool {
	if c.linker != nil {
		if library, ok := c.linker.(libraryInterface); ok {
			return library.buildShared()
		}
	}
	panic(fmt.Errorf("BuildSharedVariant called on non-library module: %q", c.BaseModuleName()))
}

func (c *Module) Module() android.Module {
	return c
}

func (c *Module) OutputFile() android.OptionalPath {
	return c.outputFile
}

func (c *Module) CoverageFiles() android.Paths {
	if c.linker != nil {
		if library, ok := c.linker.(libraryInterface); ok {
			return library.objs().coverageFiles
		}
	}
	panic(fmt.Errorf("CoverageFiles called on non-library module: %q", c.BaseModuleName()))
}

var _ LinkableInterface = (*Module)(nil)

func (c *Module) UnstrippedOutputFile() android.Path {
	if c.linker != nil {
		return c.linker.unstrippedOutputFilePath()
	}
	return nil
}

func (c *Module) CoverageOutputFile() android.OptionalPath {
	if c.linker != nil {
		return c.linker.coverageOutputFilePath()
	}
	return android.OptionalPath{}
}

func (c *Module) RelativeInstallPath() string {
	if c.installer != nil {
		return c.installer.relativeInstallPath()
	}
	return ""
}

func (c *Module) VndkVersion() string {
	return c.Properties.VndkVersion
}

func (c *Module) Init() android.Module {
	c.AddProperties(&c.Properties, &c.VendorProperties)
	if c.compiler != nil {
		c.AddProperties(c.compiler.compilerProps()...)
	}
	if c.linker != nil {
		c.AddProperties(c.linker.linkerProps()...)
	}
	if c.installer != nil {
		c.AddProperties(c.installer.installerProps()...)
	}
	if c.stl != nil {
		c.AddProperties(c.stl.props()...)
	}
	if c.sanitize != nil {
		c.AddProperties(c.sanitize.props()...)
	}
	if c.coverage != nil {
		c.AddProperties(c.coverage.props()...)
	}
	if c.sabi != nil {
		c.AddProperties(c.sabi.props()...)
	}
	if c.vndkdep != nil {
		c.AddProperties(c.vndkdep.props()...)
	}
	if c.lto != nil {
		c.AddProperties(c.lto.props()...)
	}
	if c.pgo != nil {
		c.AddProperties(c.pgo.props()...)
	}
	for _, feature := range c.features {
		c.AddProperties(feature.props()...)
	}

	c.Prefer32(func(ctx android.BaseModuleContext, base *android.ModuleBase, os android.OsType) bool {
		// Windows builds always prefer 32-bit
		return os == android.Windows
	})
	android.InitAndroidArchModule(c, c.hod, c.multilib)
	android.InitApexModule(c)
	android.InitSdkAwareModule(c)
	android.InitDefaultableModule(c)

	return c
}

// Returns true for dependency roots (binaries)
// TODO(ccross): also handle dlopenable libraries
func (c *Module) isDependencyRoot() bool {
	if root, ok := c.linker.(interface {
		isDependencyRoot() bool
	}); ok {
		return root.isDependencyRoot()
	}
	return false
}

// Returns true if the module is using VNDK libraries instead of the libraries in /system/lib or /system/lib64.
// "product" and "vendor" variant modules return true for this function.
// When BOARD_VNDK_VERSION is set, vendor variants of "vendor_available: true", "vendor: true",
// "soc_specific: true" and more vendor installed modules are included here.
// When PRODUCT_PRODUCT_VNDK_VERSION is set, product variants of "vendor_available: true" or
// "product_specific: true" modules are included here.
func (c *Module) UseVndk() bool {
	return c.Properties.VndkVersion != ""
}

func (c *Module) canUseSdk() bool {
	return c.Os() == android.Android && !c.UseVndk() && !c.InRamdisk() && !c.InRecovery()
}

func (c *Module) UseSdk() bool {
	if c.canUseSdk() {
		return String(c.Properties.Sdk_version) != ""
	}
	return false
}

func (c *Module) isCoverageVariant() bool {
	return c.coverage.Properties.IsCoverageVariant
}

func (c *Module) IsNdk() bool {
	return inList(c.BaseModuleName(), ndkKnownLibs)
}

func (c *Module) isLlndk(config android.Config) bool {
	// Returns true for both LLNDK (public) and LLNDK-private libs.
	return isLlndkLibrary(c.BaseModuleName(), config)
}

func (c *Module) isLlndkPublic(config android.Config) bool {
	// Returns true only for LLNDK (public) libs.
	name := c.BaseModuleName()
	return isLlndkLibrary(name, config) && !isVndkPrivateLibrary(name, config)
}

func (c *Module) isVndkPrivate(config android.Config) bool {
	// Returns true for LLNDK-private, VNDK-SP-private, and VNDK-core-private.
	return isVndkPrivateLibrary(c.BaseModuleName(), config)
}

func (c *Module) IsVndk() bool {
	if vndkdep := c.vndkdep; vndkdep != nil {
		return vndkdep.isVndk()
	}
	return false
}

func (c *Module) isPgoCompile() bool {
	if pgo := c.pgo; pgo != nil {
		return pgo.Properties.PgoCompile
	}
	return false
}

func (c *Module) isNDKStubLibrary() bool {
	if _, ok := c.compiler.(*stubDecorator); ok {
		return true
	}
	return false
}

func (c *Module) isVndkSp() bool {
	if vndkdep := c.vndkdep; vndkdep != nil {
		return vndkdep.isVndkSp()
	}
	return false
}

func (c *Module) isVndkExt() bool {
	if vndkdep := c.vndkdep; vndkdep != nil {
		return vndkdep.isVndkExt()
	}
	return false
}

func (c *Module) MustUseVendorVariant() bool {
	return c.isVndkSp() || c.Properties.MustUseVendorVariant
}

func (c *Module) getVndkExtendsModuleName() string {
	if vndkdep := c.vndkdep; vndkdep != nil {
		return vndkdep.getVndkExtendsModuleName()
	}
	return ""
}

func (c *Module) IsStubs() bool {
	if versioned, ok := c.linker.(versionedInterface); ok {
		return versioned.buildStubs()
	}
	return false
}

func (c *Module) HasStubsVariants() bool {
	if versioned, ok := c.linker.(versionedInterface); ok {
		return versioned.hasStubsVariants()
	}
	return false
}

func (c *Module) bootstrap() bool {
	return Bool(c.Properties.Bootstrap)
}

func (c *Module) nativeCoverage() bool {
	// Bug: http://b/137883967 - native-bridge modules do not currently work with coverage
	if c.Target().NativeBridge == android.NativeBridgeEnabled {
		return false
	}
	return c.linker != nil && c.linker.nativeCoverage()
}

func (c *Module) isSnapshotPrebuilt() bool {
	if p, ok := c.linker.(interface{ isSnapshotPrebuilt() bool }); ok {
		return p.isSnapshotPrebuilt()
	}
	return false
}

func (c *Module) ExcludeFromVendorSnapshot() bool {
	return Bool(c.Properties.Exclude_from_vendor_snapshot)
}

func isBionic(name string) bool {
	switch name {
	case "libc", "libm", "libdl", "libdl_android", "linker":
		return true
	}
	return false
}

func InstallToBootstrap(name string, config android.Config) bool {
	if name == "libclang_rt.hwasan-aarch64-android" {
		return true
	}
	return isBionic(name)
}

func (c *Module) XrefCcFiles() android.Paths {
	return c.kytheFiles
}

type baseModuleContext struct {
	android.BaseModuleContext
	moduleContextImpl
}

type depsContext struct {
	android.BottomUpMutatorContext
	moduleContextImpl
}

type moduleContext struct {
	android.ModuleContext
	moduleContextImpl
}

type moduleContextImpl struct {
	mod *Module
	ctx BaseModuleContext
}

func (ctx *moduleContextImpl) toolchain() config.Toolchain {
	return ctx.mod.toolchain(ctx.ctx)
}

func (ctx *moduleContextImpl) static() bool {
	return ctx.mod.static()
}

func (ctx *moduleContextImpl) staticBinary() bool {
	return ctx.mod.staticBinary()
}

func (ctx *moduleContextImpl) header() bool {
	return ctx.mod.header()
}

func (ctx *moduleContextImpl) binary() bool {
	return ctx.mod.binary()
}

func (ctx *moduleContextImpl) object() bool {
	return ctx.mod.object()
}

func (ctx *moduleContextImpl) canUseSdk() bool {
	return ctx.mod.canUseSdk()
}

func (ctx *moduleContextImpl) useSdk() bool {
	return ctx.mod.UseSdk()
}

func (ctx *moduleContextImpl) sdkVersion() string {
	if ctx.ctx.Device() {
		if ctx.useVndk() {
			vndkVer := ctx.mod.VndkVersion()
			if inList(vndkVer, ctx.ctx.Config().PlatformVersionActiveCodenames()) {
				return "current"
			}
			return vndkVer
		}
		return String(ctx.mod.Properties.Sdk_version)
	}
	return ""
}

func (ctx *moduleContextImpl) useVndk() bool {
	return ctx.mod.UseVndk()
}

func (ctx *moduleContextImpl) isNdk() bool {
	return ctx.mod.IsNdk()
}

func (ctx *moduleContextImpl) isLlndk(config android.Config) bool {
	return ctx.mod.isLlndk(config)
}

func (ctx *moduleContextImpl) isLlndkPublic(config android.Config) bool {
	return ctx.mod.isLlndkPublic(config)
}

func (ctx *moduleContextImpl) isVndkPrivate(config android.Config) bool {
	return ctx.mod.isVndkPrivate(config)
}

func (ctx *moduleContextImpl) isVndk() bool {
	return ctx.mod.IsVndk()
}

func (ctx *moduleContextImpl) isPgoCompile() bool {
	return ctx.mod.isPgoCompile()
}

func (ctx *moduleContextImpl) isNDKStubLibrary() bool {
	return ctx.mod.isNDKStubLibrary()
}

func (ctx *moduleContextImpl) isVndkSp() bool {
	return ctx.mod.isVndkSp()
}

func (ctx *moduleContextImpl) isVndkExt() bool {
	return ctx.mod.isVndkExt()
}

func (ctx *moduleContextImpl) mustUseVendorVariant() bool {
	return ctx.mod.MustUseVendorVariant()
}

// Check whether ABI dumps should be created for this module.
func (ctx *moduleContextImpl) shouldCreateSourceAbiDump() bool {
	if ctx.ctx.Config().IsEnvTrue("SKIP_ABI_CHECKS") {
		return false
	}

	// Coverage builds have extra symbols.
	if ctx.mod.isCoverageVariant() {
		return false
	}

	if ctx.ctx.Fuchsia() {
		return false
	}

	if sanitize := ctx.mod.sanitize; sanitize != nil {
		if !sanitize.isVariantOnProductionDevice() {
			return false
		}
	}
	if !ctx.ctx.Device() {
		// Host modules do not need ABI dumps.
		return false
	}
	if ctx.isStubs() || ctx.isNDKStubLibrary() {
		// Stubs do not need ABI dumps.
		return false
	}
	return true
}

func (ctx *moduleContextImpl) selectedStl() string {
	if stl := ctx.mod.stl; stl != nil {
		return stl.Properties.SelectedStl
	}
	return ""
}

func (ctx *moduleContextImpl) useClangLld(actx ModuleContext) bool {
	return ctx.mod.linker.useClangLld(actx)
}

func (ctx *moduleContextImpl) baseModuleName() string {
	return ctx.mod.ModuleBase.BaseModuleName()
}

func (ctx *moduleContextImpl) getVndkExtendsModuleName() string {
	return ctx.mod.getVndkExtendsModuleName()
}

func (ctx *moduleContextImpl) isForPlatform() bool {
	return ctx.ctx.Provider(android.ApexInfoProvider).(android.ApexInfo).IsForPlatform()
}

func (ctx *moduleContextImpl) apexVariationName() string {
	return ctx.ctx.Provider(android.ApexInfoProvider).(android.ApexInfo).ApexVariationName
}

func (ctx *moduleContextImpl) apexSdkVersion() android.ApiLevel {
	return ctx.mod.apexSdkVersion
}

func (ctx *moduleContextImpl) hasStubsVariants() bool {
	return ctx.mod.HasStubsVariants()
}

func (ctx *moduleContextImpl) isStubs() bool {
	return ctx.mod.IsStubs()
}

func (ctx *moduleContextImpl) bootstrap() bool {
	return ctx.mod.bootstrap()
}

func (ctx *moduleContextImpl) nativeCoverage() bool {
	return ctx.mod.nativeCoverage()
}

func (ctx *moduleContextImpl) directlyInAnyApex() bool {
	return ctx.mod.DirectlyInAnyApex()
}

func newBaseModule(hod android.HostOrDeviceSupported, multilib android.Multilib) *Module {
	return &Module{
		hod:      hod,
		multilib: multilib,
	}
}

func newModule(hod android.HostOrDeviceSupported, multilib android.Multilib) *Module {
	module := newBaseModule(hod, multilib)
	module.features = []feature{
		&tidyFeature{},
	}
	module.stl = &stl{}
	module.sanitize = &sanitize{}
	module.coverage = &coverage{}
	module.sabi = &sabi{}
	module.vndkdep = &vndkdep{}
	module.lto = &lto{}
	module.pgo = &pgo{}
	return module
}

func (c *Module) Prebuilt() *android.Prebuilt {
	if p, ok := c.linker.(prebuiltLinkerInterface); ok {
		return p.prebuilt()
	}
	return nil
}

func (c *Module) Name() string {
	name := c.ModuleBase.Name()
	if p, ok := c.linker.(interface {
		Name(string) string
	}); ok {
		name = p.Name(name)
	}
	return name
}

func (c *Module) Symlinks() []string {
	if p, ok := c.installer.(interface {
		symlinkList() []string
	}); ok {
		return p.symlinkList()
	}
	return nil
}

func (c *Module) IsTestPerSrcAllTestsVariation() bool {
	test, ok := c.linker.(testPerSrc)
	return ok && test.isAllTestsVariation()
}

func (c *Module) DataPaths() []android.DataPath {
	if p, ok := c.installer.(interface {
		dataPaths() []android.DataPath
	}); ok {
		return p.dataPaths()
	}
	return nil
}

func (c *Module) getNameSuffixWithVndkVersion(ctx android.ModuleContext) string {
	// Returns the name suffix for product and vendor variants. If the VNDK version is not
	// "current", it will append the VNDK version to the name suffix.
	var vndkVersion string
	var nameSuffix string
	if c.inProduct() {
		vndkVersion = ctx.DeviceConfig().ProductVndkVersion()
		nameSuffix = productSuffix
	} else {
		vndkVersion = ctx.DeviceConfig().VndkVersion()
		nameSuffix = vendorSuffix
	}
	if vndkVersion == "current" {
		vndkVersion = ctx.DeviceConfig().PlatformVndkVersion()
	}
	if c.Properties.VndkVersion != vndkVersion {
		// add version suffix only if the module is using different vndk version than the
		// version in product or vendor partition.
		nameSuffix += "." + c.Properties.VndkVersion
	}
	return nameSuffix
}

func (c *Module) GenerateAndroidBuildActions(actx android.ModuleContext) {
	// Handle the case of a test module split by `test_per_src` mutator.
	//
	// The `test_per_src` mutator adds an extra variation named "", depending on all the other
	// `test_per_src` variations of the test module. Set `outputFile` to an empty path for this
	// module and return early, as this module does not produce an output file per se.
	if c.IsTestPerSrcAllTestsVariation() {
		c.outputFile = android.OptionalPath{}
		return
	}

	apexInfo := actx.Provider(android.ApexInfoProvider).(android.ApexInfo)
	if !apexInfo.IsForPlatform() {
		c.hideApexVariantFromMake = true
	}

	c.makeLinkType = c.getMakeLinkType(actx)

	c.Properties.SubName = ""

	if c.Target().NativeBridge == android.NativeBridgeEnabled {
		c.Properties.SubName += nativeBridgeSuffix
	}

	_, llndk := c.linker.(*llndkStubDecorator)
	_, llndkHeader := c.linker.(*llndkHeadersDecorator)
	if llndk || llndkHeader || (c.UseVndk() && c.HasVendorVariant()) {
		// .vendor.{version} suffix is added for vendor variant or .product.{version} suffix is
		// added for product variant only when we have vendor and product variants with core
		// variant. The suffix is not added for vendor-only or product-only module.
		c.Properties.SubName += c.getNameSuffixWithVndkVersion(actx)
	} else if _, ok := c.linker.(*vndkPrebuiltLibraryDecorator); ok {
		// .vendor suffix is added for backward compatibility with VNDK snapshot whose names with
		// such suffixes are already hard-coded in prebuilts/vndk/.../Android.bp.
		c.Properties.SubName += vendorSuffix
	} else if c.InRamdisk() && !c.OnlyInRamdisk() {
		c.Properties.SubName += ramdiskSuffix
	} else if c.InRecovery() && !c.OnlyInRecovery() {
		c.Properties.SubName += recoverySuffix
	} else if c.IsSdkVariant() && (c.Properties.SdkAndPlatformVariantVisibleToMake || c.SplitPerApiLevel()) {
		c.Properties.SubName += sdkSuffix
		if c.SplitPerApiLevel() {
			c.Properties.SubName += "." + c.SdkVersion()
		}
	}

	ctx := &moduleContext{
		ModuleContext: actx,
		moduleContextImpl: moduleContextImpl{
			mod: c,
		},
	}
	ctx.ctx = ctx

	deps := c.depsToPaths(ctx)
	if ctx.Failed() {
		return
	}

	if c.Properties.Clang != nil && *c.Properties.Clang == false {
		ctx.PropertyErrorf("clang", "false (GCC) is no longer supported")
	}

	flags := Flags{
		Toolchain: c.toolchain(ctx),
		EmitXrefs: ctx.Config().EmitXrefRules(),
		Sdclang:   c.sdclang(ctx),
	}
	if c.compiler != nil {
		flags = c.compiler.compilerFlags(ctx, flags, deps)
	}
	if c.linker != nil {
		flags = c.linker.linkerFlags(ctx, flags)
	}
	if c.stl != nil {
		flags = c.stl.flags(ctx, flags)
	}
	if c.sanitize != nil {
		flags = c.sanitize.flags(ctx, flags)
	}
	if c.coverage != nil {
		flags, deps = c.coverage.flags(ctx, flags, deps)
	}
	if c.lto != nil {
		flags = c.lto.flags(ctx, flags)
	}
	if c.pgo != nil {
		flags = c.pgo.flags(ctx, flags)
	}
	for _, feature := range c.features {
		flags = feature.flags(ctx, flags)
	}
	if ctx.Failed() {
		return
	}

	flags.Local.CFlags, _ = filterList(flags.Local.CFlags, config.IllegalFlags)
	flags.Local.CppFlags, _ = filterList(flags.Local.CppFlags, config.IllegalFlags)
	flags.Local.ConlyFlags, _ = filterList(flags.Local.ConlyFlags, config.IllegalFlags)

	flags.Local.CommonFlags = append(flags.Local.CommonFlags, deps.Flags...)

	for _, dir := range deps.IncludeDirs {
		flags.Local.CommonFlags = append(flags.Local.CommonFlags, "-I"+dir.String())
	}
	for _, dir := range deps.SystemIncludeDirs {
		flags.Local.CommonFlags = append(flags.Local.CommonFlags, "-isystem "+dir.String())
	}

	c.flags = flags
	// We need access to all the flags seen by a source file.
	if c.sabi != nil {
		flags = c.sabi.flags(ctx, flags)
	}

	flags.AssemblerWithCpp = inList("-xassembler-with-cpp", flags.Local.AsFlags)

	// Optimization to reduce size of build.ninja
	// Replace the long list of flags for each file with a module-local variable
	ctx.Variable(pctx, "cflags", strings.Join(flags.Local.CFlags, " "))
	ctx.Variable(pctx, "cppflags", strings.Join(flags.Local.CppFlags, " "))
	ctx.Variable(pctx, "asflags", strings.Join(flags.Local.AsFlags, " "))
	flags.Local.CFlags = []string{"$cflags"}
	flags.Local.CppFlags = []string{"$cppflags"}
	flags.Local.AsFlags = []string{"$asflags"}

	var objs Objects
	if c.compiler != nil {
		objs = c.compiler.compile(ctx, flags, deps)
		if ctx.Failed() {
			return
		}
		c.kytheFiles = objs.kytheFiles
	}

	if c.linker != nil {
		outputFile := c.linker.link(ctx, flags, deps, objs)
		if ctx.Failed() {
			return
		}
		c.outputFile = android.OptionalPathForPath(outputFile)

		// If a lib is directly included in any of the APEXes, unhide the stubs
		// variant having the latest version gets visible to make. In addition,
		// the non-stubs variant is renamed to <libname>.bootstrap. This is to
		// force anything in the make world to link against the stubs library.
		// (unless it is explicitly referenced via .bootstrap suffix or the
		// module is marked with 'bootstrap: true').
		if c.HasStubsVariants() && c.AnyVariantDirectlyInAnyApex() && !c.InRamdisk() &&
			!c.InRecovery() && !c.UseVndk() && !c.static() && !c.isCoverageVariant() &&
			c.IsStubs() {
			c.Properties.HideFromMake = false // unhide
			// Note: this is still non-installable
		}

		// glob exported headers for snapshot, if BOARD_VNDK_VERSION is current.
		if i, ok := c.linker.(snapshotLibraryInterface); ok && ctx.DeviceConfig().VndkVersion() == "current" {
			if isSnapshotAware(ctx, c, apexInfo) {
				i.collectHeadersForSnapshot(ctx)
			}
		}
	}

	if c.installable(apexInfo) {
		c.installer.install(ctx, c.outputFile.Path())
		if ctx.Failed() {
			return
		}
	} else if !proptools.BoolDefault(c.Properties.Installable, true) {
		// If the module has been specifically configure to not be installed then
		// skip the installation as otherwise it will break when running inside make
		// as the output path to install will not be specified. Not all uninstallable
		// modules can skip installation as some are needed for resolving make side
		// dependencies.
		c.SkipInstall()
	}
}

func (c *Module) toolchain(ctx android.BaseModuleContext) config.Toolchain {
	if c.cachedToolchain == nil {
		c.cachedToolchain = config.FindToolchain(ctx.Os(), ctx.Arch())
	}
	return c.cachedToolchain
}

func (c *Module) begin(ctx BaseModuleContext) {
	if c.compiler != nil {
		c.compiler.compilerInit(ctx)
	}
	if c.linker != nil {
		c.linker.linkerInit(ctx)
	}
	if c.stl != nil {
		c.stl.begin(ctx)
	}
	if c.sanitize != nil {
		c.sanitize.begin(ctx)
	}
	if c.coverage != nil {
		c.coverage.begin(ctx)
	}
	if c.sabi != nil {
		c.sabi.begin(ctx)
	}
	if c.vndkdep != nil {
		c.vndkdep.begin(ctx)
	}
	if c.lto != nil {
		c.lto.begin(ctx)
	}
	if c.pgo != nil {
		c.pgo.begin(ctx)
	}
	for _, feature := range c.features {
		feature.begin(ctx)
	}
	if ctx.useSdk() && c.IsSdkVariant() {
		version, err := nativeApiLevelFromUser(ctx, ctx.sdkVersion())
		if err != nil {
			ctx.PropertyErrorf("sdk_version", err.Error())
			c.Properties.Sdk_version = nil
		} else {
			c.Properties.Sdk_version = StringPtr(version.String())
		}
	}
}

func (c *Module) deps(ctx DepsContext) Deps {
	deps := Deps{}

	if c.compiler != nil {
		deps = c.compiler.compilerDeps(ctx, deps)
	}
	// Add the PGO dependency (the clang_rt.profile runtime library), which
	// sometimes depends on symbols from libgcc, before libgcc gets added
	// in linkerDeps().
	if c.pgo != nil {
		deps = c.pgo.deps(ctx, deps)
	}
	if c.linker != nil {
		deps = c.linker.linkerDeps(ctx, deps)
	}
	if c.stl != nil {
		deps = c.stl.deps(ctx, deps)
	}
	if c.sanitize != nil {
		deps = c.sanitize.deps(ctx, deps)
	}
	if c.coverage != nil {
		deps = c.coverage.deps(ctx, deps)
	}
	if c.sabi != nil {
		deps = c.sabi.deps(ctx, deps)
	}
	if c.vndkdep != nil {
		deps = c.vndkdep.deps(ctx, deps)
	}
	if c.lto != nil {
		deps = c.lto.deps(ctx, deps)
	}
	for _, feature := range c.features {
		deps = feature.deps(ctx, deps)
	}

	deps.WholeStaticLibs = android.LastUniqueStrings(deps.WholeStaticLibs)
	deps.StaticLibs = android.LastUniqueStrings(deps.StaticLibs)
	deps.LateStaticLibs = android.LastUniqueStrings(deps.LateStaticLibs)
	deps.SharedLibs = android.LastUniqueStrings(deps.SharedLibs)
	deps.LateSharedLibs = android.LastUniqueStrings(deps.LateSharedLibs)
	deps.HeaderLibs = android.LastUniqueStrings(deps.HeaderLibs)
	deps.RuntimeLibs = android.LastUniqueStrings(deps.RuntimeLibs)

	for _, lib := range deps.ReexportSharedLibHeaders {
		if !inList(lib, deps.SharedLibs) {
			ctx.PropertyErrorf("export_shared_lib_headers", "Shared library not in shared_libs: '%s'", lib)
		}
	}

	for _, lib := range deps.ReexportStaticLibHeaders {
		if !inList(lib, deps.StaticLibs) {
			ctx.PropertyErrorf("export_static_lib_headers", "Static library not in static_libs: '%s'", lib)
		}
	}

	for _, lib := range deps.ReexportHeaderLibHeaders {
		if !inList(lib, deps.HeaderLibs) {
			ctx.PropertyErrorf("export_header_lib_headers", "Header library not in header_libs: '%s'", lib)
		}
	}

	for _, gen := range deps.ReexportGeneratedHeaders {
		if !inList(gen, deps.GeneratedHeaders) {
			ctx.PropertyErrorf("export_generated_headers", "Generated header module not in generated_headers: '%s'", gen)
		}
	}

	return deps
}

func (c *Module) beginMutator(actx android.BottomUpMutatorContext) {
	ctx := &baseModuleContext{
		BaseModuleContext: actx,
		moduleContextImpl: moduleContextImpl{
			mod: c,
		},
	}
	ctx.ctx = ctx

	c.begin(ctx)
}

// Split name#version into name and version
func StubsLibNameAndVersion(name string) (string, string) {
	if sharp := strings.LastIndex(name, "#"); sharp != -1 && sharp != len(name)-1 {
		version := name[sharp+1:]
		libname := name[:sharp]
		return libname, version
	}
	return name, ""
}

func GetCrtVariations(ctx android.BottomUpMutatorContext,
	m LinkableInterface) []blueprint.Variation {
	if ctx.Os() != android.Android {
		return nil
	}
	if m.UseSdk() {
		return []blueprint.Variation{
			{Mutator: "sdk", Variation: "sdk"},
			{Mutator: "version", Variation: m.SdkVersion()},
		}
	}
	return []blueprint.Variation{
		{Mutator: "sdk", Variation: ""},
	}
}

func (c *Module) addSharedLibDependenciesWithVersions(ctx android.BottomUpMutatorContext,
	variations []blueprint.Variation, depTag libraryDependencyTag, name, version string, far bool) {

	variations = append([]blueprint.Variation(nil), variations...)

	if version != "" && CanBeOrLinkAgainstVersionVariants(c) {
		// Version is explicitly specified. i.e. libFoo#30
		variations = append(variations, blueprint.Variation{Mutator: "version", Variation: version})
		depTag.explicitlyVersioned = true
	}

	if far {
		ctx.AddFarVariationDependencies(variations, depTag, name)
	} else {
		ctx.AddVariationDependencies(variations, depTag, name)
	}
}

func (c *Module) DepsMutator(actx android.BottomUpMutatorContext) {
	if !c.Enabled() {
		return
	}

	ctx := &depsContext{
		BottomUpMutatorContext: actx,
		moduleContextImpl: moduleContextImpl{
			mod: c,
		},
	}
	ctx.ctx = ctx

	deps := c.deps(ctx)

	c.Properties.AndroidMkSystemSharedLibs = deps.SystemSharedLibs

	variantNdkLibs := []string{}
	variantLateNdkLibs := []string{}
	if ctx.Os() == android.Android {
		// rewriteLibs takes a list of names of shared libraries and scans it for three types
		// of names:
		//
		// 1. Name of an NDK library that refers to a prebuilt module.
		//    For each of these, it adds the name of the prebuilt module (which will be in
		//    prebuilts/ndk) to the list of nonvariant libs.
		// 2. Name of an NDK library that refers to an ndk_library module.
		//    For each of these, it adds the name of the ndk_library module to the list of
		//    variant libs.
		// 3. Anything else (so anything that isn't an NDK library).
		//    It adds these to the nonvariantLibs list.
		//
		// The caller can then know to add the variantLibs dependencies differently from the
		// nonvariantLibs

		vendorPublicLibraries := vendorPublicLibraries(actx.Config())
		vendorSnapshotSharedLibs := vendorSnapshotSharedLibs(actx.Config())

		rewriteVendorLibs := func(lib string) string {
			if isLlndkLibrary(lib, ctx.Config()) {
				return lib + llndkLibrarySuffix
			}

			// only modules with BOARD_VNDK_VERSION uses snapshot.
			if c.VndkVersion() != actx.DeviceConfig().VndkVersion() {
				return lib
			}

			if snapshot, ok := vendorSnapshotSharedLibs.get(lib, actx.Arch().ArchType); ok {
				return snapshot
			}

			return lib
		}

		rewriteLibs := func(list []string) (nonvariantLibs []string, variantLibs []string) {
			variantLibs = []string{}
			nonvariantLibs = []string{}
			for _, entry := range list {
				// strip #version suffix out
				name, _ := StubsLibNameAndVersion(entry)
				if ctx.useSdk() && inList(name, ndkKnownLibs) {
					variantLibs = append(variantLibs, name+ndkLibrarySuffix)
				} else if ctx.useVndk() {
					nonvariantLibs = append(nonvariantLibs, rewriteVendorLibs(entry))
				} else if (ctx.Platform() || ctx.ProductSpecific()) && inList(name, *vendorPublicLibraries) {
					vendorPublicLib := name + vendorPublicLibrarySuffix
					if actx.OtherModuleExists(vendorPublicLib) {
						nonvariantLibs = append(nonvariantLibs, vendorPublicLib)
					} else {
						// This can happen if vendor_public_library module is defined in a
						// namespace that isn't visible to the current module. In that case,
						// link to the original library.
						nonvariantLibs = append(nonvariantLibs, name)
					}
				} else {
					// put name#version back
					nonvariantLibs = append(nonvariantLibs, entry)
				}
			}
			return nonvariantLibs, variantLibs
		}

		deps.SharedLibs, variantNdkLibs = rewriteLibs(deps.SharedLibs)
		deps.LateSharedLibs, variantLateNdkLibs = rewriteLibs(deps.LateSharedLibs)
		deps.ReexportSharedLibHeaders, _ = rewriteLibs(deps.ReexportSharedLibHeaders)
		if ctx.useVndk() {
			for idx, lib := range deps.RuntimeLibs {
				deps.RuntimeLibs[idx] = rewriteVendorLibs(lib)
			}
		}
	}

	buildStubs := false
	if versioned, ok := c.linker.(versionedInterface); ok {
		if versioned.buildStubs() {
			buildStubs = true
		}
	}

	rewriteSnapshotLibs := func(lib string, snapshotMap *snapshotMap) string {
		// only modules with BOARD_VNDK_VERSION uses snapshot.
		if c.VndkVersion() != actx.DeviceConfig().VndkVersion() {
			return lib
		}

		if snapshot, ok := snapshotMap.get(lib, actx.Arch().ArchType); ok {
			return snapshot
		}

		return lib
	}

	vendorSnapshotHeaderLibs := vendorSnapshotHeaderLibs(actx.Config())
	for _, lib := range deps.HeaderLibs {
		depTag := libraryDependencyTag{Kind: headerLibraryDependency}
		if inList(lib, deps.ReexportHeaderLibHeaders) {
			depTag.reexportFlags = true
		}

		lib = rewriteSnapshotLibs(lib, vendorSnapshotHeaderLibs)

		if buildStubs {
			actx.AddFarVariationDependencies(append(ctx.Target().Variations(), c.ImageVariation()),
				depTag, lib)
		} else {
			actx.AddVariationDependencies(nil, depTag, lib)
		}
	}

	if buildStubs {
		// Stubs lib does not have dependency to other static/shared libraries.
		// Don't proceed.
		return
	}

	syspropImplLibraries := syspropImplLibraries(actx.Config())
	vendorSnapshotStaticLibs := vendorSnapshotStaticLibs(actx.Config())

	for _, lib := range deps.WholeStaticLibs {
		depTag := libraryDependencyTag{Kind: staticLibraryDependency, wholeStatic: true, reexportFlags: true}
		if impl, ok := syspropImplLibraries[lib]; ok {
			lib = impl
		}

		lib = rewriteSnapshotLibs(lib, vendorSnapshotStaticLibs)

		actx.AddVariationDependencies([]blueprint.Variation{
			{Mutator: "link", Variation: "static"},
		}, depTag, lib)
	}

	for _, lib := range deps.StaticLibs {
		depTag := libraryDependencyTag{Kind: staticLibraryDependency}
		if inList(lib, deps.ReexportStaticLibHeaders) {
			depTag.reexportFlags = true
		}

		if impl, ok := syspropImplLibraries[lib]; ok {
			lib = impl
		}

		lib = rewriteSnapshotLibs(lib, vendorSnapshotStaticLibs)

		actx.AddVariationDependencies([]blueprint.Variation{
			{Mutator: "link", Variation: "static"},
		}, depTag, lib)
	}

	// staticUnwinderDep is treated as staticDep for Q apexes
	// so that native libraries/binaries are linked with static unwinder
	// because Q libc doesn't have unwinder APIs
	if deps.StaticUnwinderIfLegacy {
		depTag := libraryDependencyTag{Kind: staticLibraryDependency, staticUnwinder: true}
		actx.AddVariationDependencies([]blueprint.Variation{
			{Mutator: "link", Variation: "static"},
		}, depTag, rewriteSnapshotLibs(staticUnwinder(actx), vendorSnapshotStaticLibs))
	}

	for _, lib := range deps.LateStaticLibs {
		depTag := libraryDependencyTag{Kind: staticLibraryDependency, Order: lateLibraryDependency}
		actx.AddVariationDependencies([]blueprint.Variation{
			{Mutator: "link", Variation: "static"},
		}, depTag, rewriteSnapshotLibs(lib, vendorSnapshotStaticLibs))
	}

	// shared lib names without the #version suffix
	var sharedLibNames []string

	for _, lib := range deps.SharedLibs {
		depTag := libraryDependencyTag{Kind: sharedLibraryDependency}
		if inList(lib, deps.ReexportSharedLibHeaders) {
			depTag.reexportFlags = true
		}

		if impl, ok := syspropImplLibraries[lib]; ok {
			lib = impl
		}

		name, version := StubsLibNameAndVersion(lib)
		sharedLibNames = append(sharedLibNames, name)

		variations := []blueprint.Variation{
			{Mutator: "link", Variation: "shared"},
		}
		c.addSharedLibDependenciesWithVersions(ctx, variations, depTag, name, version, false)
	}

	for _, lib := range deps.LateSharedLibs {
		if inList(lib, sharedLibNames) {
			// This is to handle the case that some of the late shared libs (libc, libdl, libm, ...)
			// are added also to SharedLibs with version (e.g., libc#10). If not skipped, we will be
			// linking against both the stubs lib and the non-stubs lib at the same time.
			continue
		}
		depTag := libraryDependencyTag{Kind: sharedLibraryDependency, Order: lateLibraryDependency}
		variations := []blueprint.Variation{
			{Mutator: "link", Variation: "shared"},
		}
		c.addSharedLibDependenciesWithVersions(ctx, variations, depTag, lib, "", false)
	}

	actx.AddVariationDependencies([]blueprint.Variation{
		{Mutator: "link", Variation: "shared"},
	}, dataLibDepTag, deps.DataLibs...)

	actx.AddVariationDependencies([]blueprint.Variation{
		{Mutator: "link", Variation: "shared"},
	}, runtimeDepTag, deps.RuntimeLibs...)

	actx.AddDependency(c, genSourceDepTag, deps.GeneratedSources...)

	for _, gen := range deps.GeneratedHeaders {
		depTag := genHeaderDepTag
		if inList(gen, deps.ReexportGeneratedHeaders) {
			depTag = genHeaderExportDepTag
		}
		actx.AddDependency(c, depTag, gen)
	}

	vendorSnapshotObjects := vendorSnapshotObjects(actx.Config())

	crtVariations := GetCrtVariations(ctx, c)
	actx.AddVariationDependencies(crtVariations, objDepTag, deps.ObjFiles...)
	if deps.CrtBegin != "" {
		actx.AddVariationDependencies(crtVariations, CrtBeginDepTag,
			rewriteSnapshotLibs(deps.CrtBegin, vendorSnapshotObjects))
	}
	if deps.CrtEnd != "" {
		actx.AddVariationDependencies(crtVariations, CrtEndDepTag,
			rewriteSnapshotLibs(deps.CrtEnd, vendorSnapshotObjects))
	}
	if deps.LinkerFlagsFile != "" {
		actx.AddDependency(c, linkerFlagsDepTag, deps.LinkerFlagsFile)
	}
	if deps.DynamicLinker != "" {
		actx.AddDependency(c, dynamicLinkerDepTag, deps.DynamicLinker)
	}

	version := ctx.sdkVersion()

	ndkStubDepTag := libraryDependencyTag{Kind: sharedLibraryDependency, ndk: true, makeSuffix: "." + version}
	actx.AddVariationDependencies([]blueprint.Variation{
		{Mutator: "version", Variation: version},
		{Mutator: "link", Variation: "shared"},
	}, ndkStubDepTag, variantNdkLibs...)

	ndkLateStubDepTag := libraryDependencyTag{Kind: sharedLibraryDependency, Order: lateLibraryDependency, ndk: true, makeSuffix: "." + version}
	actx.AddVariationDependencies([]blueprint.Variation{
		{Mutator: "version", Variation: version},
		{Mutator: "link", Variation: "shared"},
	}, ndkLateStubDepTag, variantLateNdkLibs...)

	if vndkdep := c.vndkdep; vndkdep != nil {
		if vndkdep.isVndkExt() {
			actx.AddVariationDependencies([]blueprint.Variation{
				c.ImageVariation(),
				{Mutator: "link", Variation: "shared"},
			}, vndkExtDepTag, vndkdep.getVndkExtendsModuleName())
		}
	}
}

func BeginMutator(ctx android.BottomUpMutatorContext) {
	if c, ok := ctx.Module().(*Module); ok && c.Enabled() {
		c.beginMutator(ctx)
	}
}

// Whether a module can link to another module, taking into
// account NDK linking.
func checkLinkType(ctx android.ModuleContext, from LinkableInterface, to LinkableInterface,
	tag blueprint.DependencyTag) {

	switch t := tag.(type) {
	case dependencyTag:
		if t != vndkExtDepTag {
			return
		}
	case libraryDependencyTag:
	default:
		return
	}

	if from.Module().Target().Os != android.Android {
		// Host code is not restricted
		return
	}

	// VNDK is cc.Module supported only for now.
	if ccFrom, ok := from.(*Module); ok && from.UseVndk() {
		// Though vendor code is limited by the vendor mutator,
		// each vendor-available module needs to check
		// link-type for VNDK.
		if ccTo, ok := to.(*Module); ok {
			if ccFrom.vndkdep != nil {
				ccFrom.vndkdep.vndkCheckLinkType(ctx, ccTo, tag)
			}
		} else {
			ctx.ModuleErrorf("Attempting to link VNDK cc.Module with unsupported module type")
		}
		return
	}
	if from.SdkVersion() == "" {
		// Platform code can link to anything
		return
	}
	if from.InRamdisk() {
		// Ramdisk code is not NDK
		return
	}
	if from.InRecovery() {
		// Recovery code is not NDK
		return
	}
	if to.ToolchainLibrary() {
		// These are always allowed
		return
	}
	if to.NdkPrebuiltStl() {
		// These are allowed, but they don't set sdk_version
		return
	}
	if to.StubDecorator() {
		// These aren't real libraries, but are the stub shared libraries that are included in
		// the NDK.
		return
	}

	if strings.HasPrefix(ctx.ModuleName(), "libclang_rt.") && to.Module().Name() == "libc++" {
		// Bug: http://b/121358700 - Allow libclang_rt.* shared libraries (with sdk_version)
		// to link to libc++ (non-NDK and without sdk_version).
		return
	}

	if to.SdkVersion() == "" {
		// NDK code linking to platform code is never okay.
		ctx.ModuleErrorf("depends on non-NDK-built library %q",
			ctx.OtherModuleName(to.Module()))
		return
	}

	// At this point we know we have two NDK libraries, but we need to
	// check that we're not linking against anything built against a higher
	// API level, as it is only valid to link against older or equivalent
	// APIs.

	// Current can link against anything.
	if from.SdkVersion() != "current" {
		// Otherwise we need to check.
		if to.SdkVersion() == "current" {
			// Current can't be linked against by anything else.
			ctx.ModuleErrorf("links %q built against newer API version %q",
				ctx.OtherModuleName(to.Module()), "current")
		} else {
			fromApi, err := strconv.Atoi(from.SdkVersion())
			if err != nil {
				ctx.PropertyErrorf("sdk_version",
					"Invalid sdk_version value (must be int or current): %q",
					from.SdkVersion())
			}
			toApi, err := strconv.Atoi(to.SdkVersion())
			if err != nil {
				ctx.PropertyErrorf("sdk_version",
					"Invalid sdk_version value (must be int or current): %q",
					to.SdkVersion())
			}

			if toApi > fromApi {
				ctx.ModuleErrorf("links %q built against newer API version %q",
					ctx.OtherModuleName(to.Module()), to.SdkVersion())
			}
		}
	}

	// Also check that the two STL choices are compatible.
	fromStl := from.SelectedStl()
	toStl := to.SelectedStl()
	if fromStl == "" || toStl == "" {
		// Libraries that don't use the STL are unrestricted.
	} else if fromStl == "ndk_system" || toStl == "ndk_system" {
		// We can be permissive with the system "STL" since it is only the C++
		// ABI layer, but in the future we should make sure that everyone is
		// using either libc++ or nothing.
	} else if getNdkStlFamily(from) != getNdkStlFamily(to) {
		ctx.ModuleErrorf("uses %q and depends on %q which uses incompatible %q",
			from.SelectedStl(), ctx.OtherModuleName(to.Module()),
			to.SelectedStl())
	}
}

// Tests whether the dependent library is okay to be double loaded inside a single process.
// If a library has a vendor variant and is a (transitive) dependency of an LLNDK library,
// it is subject to be double loaded. Such lib should be explicitly marked as double_loadable: true
// or as vndk-sp (vndk: { enabled: true, support_system_process: true}).
func checkDoubleLoadableLibraries(ctx android.TopDownMutatorContext) {
	check := func(child, parent android.Module) bool {
		to, ok := child.(*Module)
		if !ok {
			// follow thru cc.Defaults, etc.
			return true
		}

		if lib, ok := to.linker.(*libraryDecorator); !ok || !lib.shared() {
			return false
		}

		// if target lib has no vendor variant, keep checking dependency graph
		if !to.HasVendorVariant() {
			return true
		}

		if to.isVndkSp() || to.isLlndk(ctx.Config()) || Bool(to.VendorProperties.Double_loadable) {
			return false
		}

		var stringPath []string
		for _, m := range ctx.GetWalkPath() {
			stringPath = append(stringPath, m.Name())
		}
		ctx.ModuleErrorf("links a library %q which is not LL-NDK, "+
			"VNDK-SP, or explicitly marked as 'double_loadable:true'. "+
			"(dependency: %s)", ctx.OtherModuleName(to), strings.Join(stringPath, " -> "))
		return false
	}
	if module, ok := ctx.Module().(*Module); ok {
		if lib, ok := module.linker.(*libraryDecorator); ok && lib.shared() {
			if module.isLlndk(ctx.Config()) || Bool(module.VendorProperties.Double_loadable) {
				ctx.WalkDeps(check)
			}
		}
	}
}

<<<<<<< HEAD
func (c *Module) sdclang(ctx BaseModuleContext) bool {
	sdclang := Bool(c.Properties.Sdclang)

	// SDLLVM is not for host build
	if ctx.Host() || config.ForceSDClangOff {
		return false
	}

	if c.Properties.Sdclang == nil && config.SDClang {
		return true
	}

	return sdclang
=======
// Returns the highest version which is <= maxSdkVersion.
// For example, with maxSdkVersion is 10 and versionList is [9,11]
// it returns 9 as string.  The list of stubs must be in order from
// oldest to newest.
func (c *Module) chooseSdkVersion(ctx android.PathContext, stubsInfo []SharedLibraryStubsInfo,
	maxSdkVersion android.ApiLevel) (SharedLibraryStubsInfo, error) {

	for i := range stubsInfo {
		stubInfo := stubsInfo[len(stubsInfo)-i-1]
		var ver android.ApiLevel
		if stubInfo.Version == "" {
			ver = android.FutureApiLevel
		} else {
			var err error
			ver, err = android.ApiLevelFromUser(ctx, stubInfo.Version)
			if err != nil {
				return SharedLibraryStubsInfo{}, err
			}
		}
		if ver.LessThanOrEqualTo(maxSdkVersion) {
			return stubInfo, nil
		}
	}
	var versionList []string
	for _, stubInfo := range stubsInfo {
		versionList = append(versionList, stubInfo.Version)
	}
	return SharedLibraryStubsInfo{}, fmt.Errorf("not found a version(<=%s) in versionList: %v", maxSdkVersion.String(), versionList)
>>>>>>> c6918f63
}

// Convert dependencies to paths.  Returns a PathDeps containing paths
func (c *Module) depsToPaths(ctx android.ModuleContext) PathDeps {
	var depPaths PathDeps

	var directStaticDeps []StaticLibraryInfo
	var directSharedDeps []SharedLibraryInfo

	reexportExporter := func(exporter FlagExporterInfo) {
		depPaths.ReexportedDirs = append(depPaths.ReexportedDirs, exporter.IncludeDirs...)
		depPaths.ReexportedSystemDirs = append(depPaths.ReexportedSystemDirs, exporter.SystemIncludeDirs...)
		depPaths.ReexportedFlags = append(depPaths.ReexportedFlags, exporter.Flags...)
		depPaths.ReexportedDeps = append(depPaths.ReexportedDeps, exporter.Deps...)
		depPaths.ReexportedGeneratedHeaders = append(depPaths.ReexportedGeneratedHeaders, exporter.GeneratedHeaders...)
	}

	// For the dependency from platform to apex, use the latest stubs
	c.apexSdkVersion = android.FutureApiLevel
	apexInfo := ctx.Provider(android.ApexInfoProvider).(android.ApexInfo)
	if !apexInfo.IsForPlatform() {
		c.apexSdkVersion = apexInfo.MinSdkVersion(ctx)
	}

	if android.InList("hwaddress", ctx.Config().SanitizeDevice()) {
		// In hwasan build, we override apexSdkVersion to the FutureApiLevel(10000)
		// so that even Q(29/Android10) apexes could use the dynamic unwinder by linking the newer stubs(e.g libc(R+)).
		// (b/144430859)
		c.apexSdkVersion = android.FutureApiLevel
	}

	ctx.VisitDirectDeps(func(dep android.Module) {
		depName := ctx.OtherModuleName(dep)
		depTag := ctx.OtherModuleDependencyTag(dep)

		ccDep, ok := dep.(LinkableInterface)
		if !ok {

			// handling for a few module types that aren't cc Module but that are also supported
			switch depTag {
			case genSourceDepTag:
				if genRule, ok := dep.(genrule.SourceFileGenerator); ok {
					depPaths.GeneratedSources = append(depPaths.GeneratedSources,
						genRule.GeneratedSourceFiles()...)
				} else {
					ctx.ModuleErrorf("module %q is not a gensrcs or genrule", depName)
				}
				// Support exported headers from a generated_sources dependency
				fallthrough
			case genHeaderDepTag, genHeaderExportDepTag:
				if genRule, ok := dep.(genrule.SourceFileGenerator); ok {
					depPaths.GeneratedDeps = append(depPaths.GeneratedDeps,
						genRule.GeneratedDeps()...)
					dirs := genRule.GeneratedHeaderDirs()
					depPaths.IncludeDirs = append(depPaths.IncludeDirs, dirs...)
					if depTag == genHeaderExportDepTag {
						depPaths.ReexportedDirs = append(depPaths.ReexportedDirs, dirs...)
						depPaths.ReexportedGeneratedHeaders = append(depPaths.ReexportedGeneratedHeaders,
							genRule.GeneratedSourceFiles()...)
						depPaths.ReexportedDeps = append(depPaths.ReexportedDeps, genRule.GeneratedDeps()...)
						// Add these re-exported flags to help header-abi-dumper to infer the abi exported by a library.
						c.sabi.Properties.ReexportedIncludes = append(c.sabi.Properties.ReexportedIncludes, dirs.Strings()...)

					}
				} else {
					ctx.ModuleErrorf("module %q is not a genrule", depName)
				}
			case linkerFlagsDepTag:
				if genRule, ok := dep.(genrule.SourceFileGenerator); ok {
					files := genRule.GeneratedSourceFiles()
					if len(files) == 1 {
						depPaths.LinkerFlagsFile = android.OptionalPathForPath(files[0])
					} else if len(files) > 1 {
						ctx.ModuleErrorf("module %q can only generate a single file if used for a linker flag file", depName)
					}
				} else {
					ctx.ModuleErrorf("module %q is not a genrule", depName)
				}
			}
			return
		}

		if depTag == android.ProtoPluginDepTag {
			return
		}
		if depTag == llndkImplDep {
			return
		}

		if dep.Target().Os != ctx.Os() {
			ctx.ModuleErrorf("OS mismatch between %q and %q", ctx.ModuleName(), depName)
			return
		}
		if dep.Target().Arch.ArchType != ctx.Arch().ArchType {
			ctx.ModuleErrorf("Arch mismatch between %q(%v) and %q(%v)",
				ctx.ModuleName(), ctx.Arch().ArchType, depName, dep.Target().Arch.ArchType)
			return
		}

		if depTag == reuseObjTag {
			// reusing objects only make sense for cc.Modules.
			staticAnalogue := ctx.OtherModuleProvider(dep, StaticLibraryInfoProvider).(StaticLibraryInfo)
			objs := staticAnalogue.ReuseObjects
			depPaths.Objs = depPaths.Objs.Append(objs)
			depExporterInfo := ctx.OtherModuleProvider(dep, FlagExporterInfoProvider).(FlagExporterInfo)
			reexportExporter(depExporterInfo)
			return
		}

		checkLinkType(ctx, c, ccDep, depTag)

		linkFile := ccDep.OutputFile()

		if libDepTag, ok := depTag.(libraryDependencyTag); ok {
			// Only use static unwinder for legacy (min_sdk_version = 29) apexes (b/144430859)
			if libDepTag.staticUnwinder && c.apexSdkVersion.GreaterThan(android.SdkVersion_Android10) {
				return
			}

			depExporterInfo := ctx.OtherModuleProvider(dep, FlagExporterInfoProvider).(FlagExporterInfo)

			var ptr *android.Paths
			var depPtr *android.Paths

			depFile := android.OptionalPath{}

			switch {
			case libDepTag.header():
				// nothing
			case libDepTag.shared():
				if !ctx.OtherModuleHasProvider(dep, SharedLibraryInfoProvider) {
					if !ctx.Config().AllowMissingDependencies() {
						ctx.ModuleErrorf("module %q is not a shared library", depName)
					} else {
						ctx.AddMissingDependencies([]string{depName})
					}
					return
				}
				sharedLibraryInfo := ctx.OtherModuleProvider(dep, SharedLibraryInfoProvider).(SharedLibraryInfo)
				sharedLibraryStubsInfo := ctx.OtherModuleProvider(dep, SharedLibraryImplementationStubsInfoProvider).(SharedLibraryImplementationStubsInfo)

				if !libDepTag.explicitlyVersioned && len(sharedLibraryStubsInfo.SharedLibraryStubsInfos) > 0 {
					useStubs := false
					if m, ok := ccDep.(*Module); ok && m.IsStubs() && c.UseVndk() { // LLNDK
						if !apexInfo.IsForPlatform() {
							// For platform libraries, use current version of LLNDK
							// If this is for use_vendor apex we will apply the same rules
							// of apex sdk enforcement below to choose right version.
							useStubs = true
						}
					} else if apexInfo.IsForPlatform() {
						// If not building for APEX, use stubs only when it is from
						// an APEX (and not from platform)
						// However, for host, ramdisk, recovery or bootstrap modules,
						// always link to non-stub variant
						useStubs = dep.(android.ApexModule).AnyVariantDirectlyInAnyApex() && !c.bootstrap()
						// Another exception: if this module is bundled with an APEX, then
						// it is linked with the non-stub variant of a module in the APEX
						// as if this is part of the APEX.
						testFor := ctx.Provider(android.ApexTestForInfoProvider).(android.ApexTestForInfo)
						for _, apexContents := range testFor.ApexContents {
							if apexContents.DirectlyInApex(depName) {
								useStubs = false
								break
							}
						}
					} else {
						// If building for APEX, use stubs when the parent is in any APEX that
						// the child is not in.
						useStubs = !android.DirectlyInAllApexes(apexInfo, depName)
					}

					// when to use (unspecified) stubs, check min_sdk_version and choose the right one
					if useStubs {
						sharedLibraryStubsInfo, err :=
							c.chooseSdkVersion(ctx, sharedLibraryStubsInfo.SharedLibraryStubsInfos, c.apexSdkVersion)
						if err != nil {
							ctx.OtherModuleErrorf(dep, err.Error())
							return
						}
						sharedLibraryInfo = sharedLibraryStubsInfo.SharedLibraryInfo
						depExporterInfo = sharedLibraryStubsInfo.FlagExporterInfo
					}
				}

				linkFile = android.OptionalPathForPath(sharedLibraryInfo.SharedLibrary)
				depFile = sharedLibraryInfo.TableOfContents

				ptr = &depPaths.SharedLibs
				switch libDepTag.Order {
				case earlyLibraryDependency:
					ptr = &depPaths.EarlySharedLibs
					depPtr = &depPaths.EarlySharedLibsDeps
				case normalLibraryDependency:
					ptr = &depPaths.SharedLibs
					depPtr = &depPaths.SharedLibsDeps
					directSharedDeps = append(directSharedDeps, sharedLibraryInfo)
				case lateLibraryDependency:
					ptr = &depPaths.LateSharedLibs
					depPtr = &depPaths.LateSharedLibsDeps
				default:
					panic(fmt.Errorf("unexpected library dependency order %d", libDepTag.Order))
				}
			case libDepTag.static():
				if !ctx.OtherModuleHasProvider(dep, StaticLibraryInfoProvider) {
					if !ctx.Config().AllowMissingDependencies() {
						ctx.ModuleErrorf("module %q is not a static library", depName)
					} else {
						ctx.AddMissingDependencies([]string{depName})
					}
					return
				}
				staticLibraryInfo := ctx.OtherModuleProvider(dep, StaticLibraryInfoProvider).(StaticLibraryInfo)
				linkFile = android.OptionalPathForPath(staticLibraryInfo.StaticLibrary)
				if libDepTag.wholeStatic {
					ptr = &depPaths.WholeStaticLibs
					if len(staticLibraryInfo.Objects.objFiles) > 0 {
						depPaths.WholeStaticLibObjs = depPaths.WholeStaticLibObjs.Append(staticLibraryInfo.Objects)
					} else {
						// This case normally catches prebuilt static
						// libraries, but it can also occur when
						// AllowMissingDependencies is on and the
						// dependencies has no sources of its own
						// but has a whole_static_libs dependency
						// on a missing library.  We want to depend
						// on the .a file so that there is something
						// in the dependency tree that contains the
						// error rule for the missing transitive
						// dependency.
						depPaths.WholeStaticLibsFromPrebuilts = append(depPaths.WholeStaticLibsFromPrebuilts, linkFile.Path())
					}
				} else {
					switch libDepTag.Order {
					case earlyLibraryDependency:
						panic(fmt.Errorf("early static libs not suppported"))
					case normalLibraryDependency:
						// static dependencies will be handled separately so they can be ordered
						// using transitive dependencies.
						ptr = nil
						directStaticDeps = append(directStaticDeps, staticLibraryInfo)
					case lateLibraryDependency:
						ptr = &depPaths.LateStaticLibs
					default:
						panic(fmt.Errorf("unexpected library dependency order %d", libDepTag.Order))
					}
				}
			}

			if libDepTag.static() && !libDepTag.wholeStatic {
				if !ccDep.CcLibraryInterface() || !ccDep.Static() {
					ctx.ModuleErrorf("module %q not a static library", depName)
					return
				}

				// When combining coverage files for shared libraries and executables, coverage files
				// in static libraries act as if they were whole static libraries. The same goes for
				// source based Abi dump files.
				if c, ok := ccDep.(*Module); ok {
					staticLib := c.linker.(libraryInterface)
					depPaths.StaticLibObjs.coverageFiles = append(depPaths.StaticLibObjs.coverageFiles,
						staticLib.objs().coverageFiles...)
					depPaths.StaticLibObjs.sAbiDumpFiles = append(depPaths.StaticLibObjs.sAbiDumpFiles,
						staticLib.objs().sAbiDumpFiles...)
				} else {
					// Handle non-CC modules here
					depPaths.StaticLibObjs.coverageFiles = append(depPaths.StaticLibObjs.coverageFiles,
						ccDep.CoverageFiles()...)
				}
			}

			if ptr != nil {
				if !linkFile.Valid() {
					if !ctx.Config().AllowMissingDependencies() {
						ctx.ModuleErrorf("module %q missing output file", depName)
					} else {
						ctx.AddMissingDependencies([]string{depName})
					}
					return
				}
				*ptr = append(*ptr, linkFile.Path())
			}

			if depPtr != nil {
				dep := depFile
				if !dep.Valid() {
					dep = linkFile
				}
				*depPtr = append(*depPtr, dep.Path())
			}

			depPaths.IncludeDirs = append(depPaths.IncludeDirs, depExporterInfo.IncludeDirs...)
			depPaths.SystemIncludeDirs = append(depPaths.SystemIncludeDirs, depExporterInfo.SystemIncludeDirs...)
			depPaths.GeneratedDeps = append(depPaths.GeneratedDeps, depExporterInfo.Deps...)
			depPaths.Flags = append(depPaths.Flags, depExporterInfo.Flags...)

			if libDepTag.reexportFlags {
				reexportExporter(depExporterInfo)
				// Add these re-exported flags to help header-abi-dumper to infer the abi exported by a library.
				// Re-exported shared library headers must be included as well since they can help us with type information
				// about template instantiations (instantiated from their headers).
				// -isystem headers are not included since for bionic libraries, abi-filtering is taken care of by version
				// scripts.
				c.sabi.Properties.ReexportedIncludes = append(
					c.sabi.Properties.ReexportedIncludes, depExporterInfo.IncludeDirs.Strings()...)
			}

			makeLibName := c.makeLibName(ctx, ccDep, depName) + libDepTag.makeSuffix
			switch {
			case libDepTag.header():
				c.Properties.AndroidMkHeaderLibs = append(
					c.Properties.AndroidMkHeaderLibs, makeLibName)
			case libDepTag.shared():
				if ccDep.CcLibrary() {
					if ccDep.BuildStubs() && dep.(android.ApexModule).InAnyApex() {
						// Add the dependency to the APEX(es) providing the library so that
						// m <module> can trigger building the APEXes as well.
						depApexInfo := ctx.OtherModuleProvider(dep, android.ApexInfoProvider).(android.ApexInfo)
						for _, an := range depApexInfo.InApexes {
							c.Properties.ApexesProvidingSharedLibs = append(
								c.Properties.ApexesProvidingSharedLibs, an)
						}
					}
				}

				// Note: the order of libs in this list is not important because
				// they merely serve as Make dependencies and do not affect this lib itself.
				c.Properties.AndroidMkSharedLibs = append(
					c.Properties.AndroidMkSharedLibs, makeLibName)
				// Record baseLibName for snapshots.
				c.Properties.SnapshotSharedLibs = append(c.Properties.SnapshotSharedLibs, baseLibName(depName))
			case libDepTag.static():
				if libDepTag.wholeStatic {
					c.Properties.AndroidMkWholeStaticLibs = append(
						c.Properties.AndroidMkWholeStaticLibs, makeLibName)
				} else {
					c.Properties.AndroidMkStaticLibs = append(
						c.Properties.AndroidMkStaticLibs, makeLibName)
				}
			}
		} else {
			switch depTag {
			case runtimeDepTag:
				c.Properties.AndroidMkRuntimeLibs = append(
					c.Properties.AndroidMkRuntimeLibs, c.makeLibName(ctx, ccDep, depName)+libDepTag.makeSuffix)
				// Record baseLibName for snapshots.
				c.Properties.SnapshotRuntimeLibs = append(c.Properties.SnapshotRuntimeLibs, baseLibName(depName))
			case objDepTag:
				depPaths.Objs.objFiles = append(depPaths.Objs.objFiles, linkFile.Path())
			case CrtBeginDepTag:
				depPaths.CrtBegin = linkFile
			case CrtEndDepTag:
				depPaths.CrtEnd = linkFile
			case dynamicLinkerDepTag:
				depPaths.DynamicLinker = linkFile
			}
		}
	})

	// use the ordered dependencies as this module's dependencies
	orderedStaticPaths, transitiveStaticLibs := orderStaticModuleDeps(directStaticDeps, directSharedDeps)
	depPaths.TranstiveStaticLibrariesForOrdering = transitiveStaticLibs
	depPaths.StaticLibs = append(depPaths.StaticLibs, orderedStaticPaths...)

	// Dedup exported flags from dependencies
	depPaths.Flags = android.FirstUniqueStrings(depPaths.Flags)
	depPaths.IncludeDirs = android.FirstUniquePaths(depPaths.IncludeDirs)
	depPaths.SystemIncludeDirs = android.FirstUniquePaths(depPaths.SystemIncludeDirs)
	depPaths.GeneratedDeps = android.FirstUniquePaths(depPaths.GeneratedDeps)
	depPaths.ReexportedDirs = android.FirstUniquePaths(depPaths.ReexportedDirs)
	depPaths.ReexportedSystemDirs = android.FirstUniquePaths(depPaths.ReexportedSystemDirs)
	depPaths.ReexportedFlags = android.FirstUniqueStrings(depPaths.ReexportedFlags)
	depPaths.ReexportedDeps = android.FirstUniquePaths(depPaths.ReexportedDeps)
	depPaths.ReexportedGeneratedHeaders = android.FirstUniquePaths(depPaths.ReexportedGeneratedHeaders)

	if c.sabi != nil {
		c.sabi.Properties.ReexportedIncludes = android.FirstUniqueStrings(c.sabi.Properties.ReexportedIncludes)
	}

	return depPaths
}

// orderStaticModuleDeps rearranges the order of the static library dependencies of the module
// to match the topological order of the dependency tree, including any static analogues of
// direct shared libraries.  It returns the ordered static dependencies, and an android.DepSet
// of the transitive dependencies.
func orderStaticModuleDeps(staticDeps []StaticLibraryInfo, sharedDeps []SharedLibraryInfo) (ordered android.Paths, transitive *android.DepSet) {
	transitiveStaticLibsBuilder := android.NewDepSetBuilder(android.TOPOLOGICAL)
	var staticPaths android.Paths
	for _, staticDep := range staticDeps {
		staticPaths = append(staticPaths, staticDep.StaticLibrary)
		transitiveStaticLibsBuilder.Transitive(staticDep.TransitiveStaticLibrariesForOrdering)
	}
	for _, sharedDep := range sharedDeps {
		if sharedDep.StaticAnalogue != nil {
			transitiveStaticLibsBuilder.Transitive(sharedDep.StaticAnalogue.TransitiveStaticLibrariesForOrdering)
		}
	}
	transitiveStaticLibs := transitiveStaticLibsBuilder.Build()

	orderedTransitiveStaticLibs := transitiveStaticLibs.ToList()

	// reorder the dependencies based on transitive dependencies
	staticPaths = android.FirstUniquePaths(staticPaths)
	_, orderedStaticPaths := android.FilterPathList(orderedTransitiveStaticLibs, staticPaths)

	if len(orderedStaticPaths) != len(staticPaths) {
		missing, _ := android.FilterPathList(staticPaths, orderedStaticPaths)
		panic(fmt.Errorf("expected %d ordered static paths , got %d, missing %q %q %q", len(staticPaths), len(orderedStaticPaths), missing, orderedStaticPaths, staticPaths))
	}

	return orderedStaticPaths, transitiveStaticLibs
}

// baseLibName trims known prefixes and suffixes
func baseLibName(depName string) string {
	libName := strings.TrimSuffix(depName, llndkLibrarySuffix)
	libName = strings.TrimSuffix(libName, vendorPublicLibrarySuffix)
	libName = strings.TrimPrefix(libName, "prebuilt_")
	return libName
}

func (c *Module) makeLibName(ctx android.ModuleContext, ccDep LinkableInterface, depName string) string {
	vendorSuffixModules := vendorSuffixModules(ctx.Config())
	vendorPublicLibraries := vendorPublicLibraries(ctx.Config())

	libName := baseLibName(depName)
	isLLndk := isLlndkLibrary(libName, ctx.Config())
	isVendorPublicLib := inList(libName, *vendorPublicLibraries)
	bothVendorAndCoreVariantsExist := ccDep.HasVendorVariant() || isLLndk

	if c, ok := ccDep.(*Module); ok {
		// Use base module name for snapshots when exporting to Makefile.
		if c.isSnapshotPrebuilt() {
			baseName := c.BaseModuleName()

			if c.IsVndk() {
				return baseName + ".vendor"
			}

			if vendorSuffixModules[baseName] {
				return baseName + ".vendor"
			} else {
				return baseName
			}
		}
	}

	if ctx.DeviceConfig().VndkUseCoreVariant() && ccDep.IsVndk() && !ccDep.MustUseVendorVariant() && !c.InRamdisk() && !c.InRecovery() {
		// The vendor module is a no-vendor-variant VNDK library.  Depend on the
		// core module instead.
		return libName
	} else if c.UseVndk() && bothVendorAndCoreVariantsExist {
		// The vendor module in Make will have been renamed to not conflict with the core
		// module, so update the dependency name here accordingly.
		return libName + c.getNameSuffixWithVndkVersion(ctx)
	} else if (ctx.Platform() || ctx.ProductSpecific()) && isVendorPublicLib {
		return libName + vendorPublicLibrarySuffix
	} else if ccDep.InRamdisk() && !ccDep.OnlyInRamdisk() {
		return libName + ramdiskSuffix
	} else if ccDep.InRecovery() && !ccDep.OnlyInRecovery() {
		return libName + recoverySuffix
	} else if ccDep.Module().Target().NativeBridge == android.NativeBridgeEnabled {
		return libName + nativeBridgeSuffix
	} else {
		return libName
	}
}

func (c *Module) InstallInData() bool {
	if c.installer == nil {
		return false
	}
	return c.installer.inData()
}

func (c *Module) InstallInSanitizerDir() bool {
	if c.installer == nil {
		return false
	}
	if c.sanitize != nil && c.sanitize.inSanitizerDir() {
		return true
	}
	return c.installer.inSanitizerDir()
}

func (c *Module) InstallInRamdisk() bool {
	return c.InRamdisk()
}

func (c *Module) InstallInRecovery() bool {
	return c.InRecovery()
}

func (c *Module) MakeUninstallable() {
	if c.installer == nil {
		c.ModuleBase.MakeUninstallable()
		return
	}
	c.installer.makeUninstallable(c)
}

func (c *Module) HostToolPath() android.OptionalPath {
	if c.installer == nil {
		return android.OptionalPath{}
	}
	return c.installer.hostToolPath()
}

func (c *Module) IntermPathForModuleOut() android.OptionalPath {
	return c.outputFile
}

func (c *Module) OutputFiles(tag string) (android.Paths, error) {
	switch tag {
	case "":
		if c.outputFile.Valid() {
			return android.Paths{c.outputFile.Path()}, nil
		}
		return android.Paths{}, nil
	default:
		return nil, fmt.Errorf("unsupported module reference tag %q", tag)
	}
}

func (c *Module) static() bool {
	if static, ok := c.linker.(interface {
		static() bool
	}); ok {
		return static.static()
	}
	return false
}

func (c *Module) staticBinary() bool {
	if static, ok := c.linker.(interface {
		staticBinary() bool
	}); ok {
		return static.staticBinary()
	}
	return false
}

func (c *Module) header() bool {
	if h, ok := c.linker.(interface {
		header() bool
	}); ok {
		return h.header()
	}
	return false
}

func (c *Module) binary() bool {
	if b, ok := c.linker.(interface {
		binary() bool
	}); ok {
		return b.binary()
	}
	return false
}

func (c *Module) object() bool {
	if o, ok := c.linker.(interface {
		object() bool
	}); ok {
		return o.object()
	}
	return false
}

func (c *Module) getMakeLinkType(actx android.ModuleContext) string {
	if c.UseVndk() {
		if lib, ok := c.linker.(*llndkStubDecorator); ok {
			if Bool(lib.Properties.Vendor_available) {
				return "native:vndk"
			}
			return "native:vndk_private"
		}
		if c.IsVndk() && !c.isVndkExt() {
			if Bool(c.VendorProperties.Vendor_available) {
				return "native:vndk"
			}
			return "native:vndk_private"
		}
		if c.inProduct() {
			return "native:product"
		}
		return "native:vendor"
	} else if c.InRamdisk() {
		return "native:ramdisk"
	} else if c.InRecovery() {
		return "native:recovery"
	} else if c.Target().Os == android.Android && String(c.Properties.Sdk_version) != "" {
		return "native:ndk:none:none"
		// TODO(b/114741097): use the correct ndk stl once build errors have been fixed
		//family, link := getNdkStlFamilyAndLinkType(c)
		//return fmt.Sprintf("native:ndk:%s:%s", family, link)
	} else if actx.DeviceConfig().VndkUseCoreVariant() && !c.MustUseVendorVariant() {
		return "native:platform_vndk"
	} else {
		return "native:platform"
	}
}

// Overrides ApexModule.IsInstallabeToApex()
// Only shared/runtime libraries and "test_per_src" tests are installable to APEX.
func (c *Module) IsInstallableToApex() bool {
	if shared, ok := c.linker.(interface {
		shared() bool
	}); ok {
		// Stub libs and prebuilt libs in a versioned SDK are not
		// installable to APEX even though they are shared libs.
		return shared.shared() && !c.IsStubs() && c.ContainingSdk().Unversioned()
	} else if _, ok := c.linker.(testPerSrc); ok {
		return true
	}
	return false
}

func (c *Module) AvailableFor(what string) bool {
	if linker, ok := c.linker.(interface {
		availableFor(string) bool
	}); ok {
		return c.ApexModuleBase.AvailableFor(what) || linker.availableFor(what)
	} else {
		return c.ApexModuleBase.AvailableFor(what)
	}
}

func (c *Module) TestFor() []string {
	if test, ok := c.linker.(interface {
		testFor() []string
	}); ok {
		return test.testFor()
	} else {
		return c.ApexModuleBase.TestFor()
	}
}

func (c *Module) UniqueApexVariations() bool {
	if u, ok := c.compiler.(interface {
		uniqueApexVariations() bool
	}); ok {
		return u.uniqueApexVariations()
	} else {
		return false
	}
}

// Return true if the module is ever installable.
func (c *Module) EverInstallable() bool {
	return c.installer != nil &&
		// Check to see whether the module is actually ever installable.
		c.installer.everInstallable()
}

func (c *Module) installable(apexInfo android.ApexInfo) bool {
	ret := c.EverInstallable() &&
		// Check to see whether the module has been configured to not be installed.
		proptools.BoolDefault(c.Properties.Installable, true) &&
		!c.Properties.PreventInstall && c.outputFile.Valid()

	// The platform variant doesn't need further condition. Apex variants however might not
	// be installable because it will likely to be included in the APEX and won't appear
	// in the system partition.
	if apexInfo.IsForPlatform() {
		return ret
	}

	// Special case for modules that are configured to be installed to /data, which includes
	// test modules. For these modules, both APEX and non-APEX variants are considered as
	// installable. This is because even the APEX variants won't be included in the APEX, but
	// will anyway be installed to /data/*.
	// See b/146995717
	if c.InstallInData() {
		return ret
	}

	return false
}

func (c *Module) AndroidMkWriteAdditionalDependenciesForSourceAbiDiff(w io.Writer) {
	if c.linker != nil {
		if library, ok := c.linker.(*libraryDecorator); ok {
			library.androidMkWriteAdditionalDependenciesForSourceAbiDiff(w)
		}
	}
}

func (c *Module) DepIsInSameApex(ctx android.BaseModuleContext, dep android.Module) bool {
	depTag := ctx.OtherModuleDependencyTag(dep)
	libDepTag, isLibDepTag := depTag.(libraryDependencyTag)

	if cc, ok := dep.(*Module); ok {
		if cc.HasStubsVariants() {
			if isLibDepTag && libDepTag.shared() {
				// dynamic dep to a stubs lib crosses APEX boundary
				return false
			}
			if IsRuntimeDepTag(depTag) {
				// runtime dep to a stubs lib also crosses APEX boundary
				return false
			}
		}
		if isLibDepTag && c.static() && libDepTag.shared() {
			// shared_lib dependency from a static lib is considered as crossing
			// the APEX boundary because the dependency doesn't actually is
			// linked; the dependency is used only during the compilation phase.
			return false
		}
	}
	if depTag == stubImplDepTag || depTag == llndkImplDep {
		// We don't track beyond LLNDK or from an implementation library to its stubs.
		return false
	}
	return true
}

func (c *Module) ShouldSupportSdkVersion(ctx android.BaseModuleContext,
	sdkVersion android.ApiLevel) error {
	// We ignore libclang_rt.* prebuilt libs since they declare sdk_version: 14(b/121358700)
	if strings.HasPrefix(ctx.OtherModuleName(c), "libclang_rt") {
		return nil
	}
	// b/154569636: set min_sdk_version correctly for toolchain_libraries
	if c.ToolchainLibrary() {
		return nil
	}
	// We don't check for prebuilt modules
	if _, ok := c.linker.(prebuiltLinkerInterface); ok {
		return nil
	}
	minSdkVersion := c.MinSdkVersion()
	if minSdkVersion == "apex_inherit" {
		return nil
	}
	if minSdkVersion == "" {
		// JNI libs within APK-in-APEX fall into here
		// Those are okay to set sdk_version instead
		// We don't have to check if this is a SDK variant because
		// non-SDK variant resets sdk_version, which works too.
		minSdkVersion = c.SdkVersion()
	}
	if minSdkVersion == "" {
		return fmt.Errorf("neither min_sdk_version nor sdk_version specificed")
	}
	// Not using nativeApiLevelFromUser because the context here is not
	// necessarily a native context.
	ver, err := android.ApiLevelFromUser(ctx, minSdkVersion)
	if err != nil {
		return err
	}

	if ver.GreaterThan(sdkVersion) {
		return fmt.Errorf("newer SDK(%v)", ver)
	}
	return nil
}

//
// Defaults
//
type Defaults struct {
	android.ModuleBase
	android.DefaultsModuleBase
	android.ApexModuleBase
}

// cc_defaults provides a set of properties that can be inherited by other cc
// modules. A module can use the properties from a cc_defaults using
// `defaults: ["<:default_module_name>"]`. Properties of both modules are
// merged (when possible) by prepending the default module's values to the
// depending module's values.
func defaultsFactory() android.Module {
	return DefaultsFactory()
}

func DefaultsFactory(props ...interface{}) android.Module {
	module := &Defaults{}

	module.AddProperties(props...)
	module.AddProperties(
		&BaseProperties{},
		&VendorProperties{},
		&BaseCompilerProperties{},
		&BaseLinkerProperties{},
		&ObjectLinkerProperties{},
		&LibraryProperties{},
		&StaticProperties{},
		&SharedProperties{},
		&FlagExporterProperties{},
		&BinaryLinkerProperties{},
		&TestProperties{},
		&TestBinaryProperties{},
		&BenchmarkProperties{},
		&FuzzProperties{},
		&StlProperties{},
		&SanitizeProperties{},
		&StripProperties{},
		&InstallerProperties{},
		&TidyProperties{},
		&CoverageProperties{},
		&SAbiProperties{},
		&VndkProperties{},
		&LTOProperties{},
		&PgoProperties{},
		&android.ProtoProperties{},
		// RustBindgenProperties is included here so that cc_defaults can be used for rust_bindgen modules.
		&RustBindgenClangProperties{},
	)

	android.InitDefaultsModule(module)

	return module
}

func squashVendorSrcs(m *Module) {
	if lib, ok := m.compiler.(*libraryDecorator); ok {
		lib.baseCompiler.Properties.Srcs = append(lib.baseCompiler.Properties.Srcs,
			lib.baseCompiler.Properties.Target.Vendor.Srcs...)

		lib.baseCompiler.Properties.Exclude_srcs = append(lib.baseCompiler.Properties.Exclude_srcs,
			lib.baseCompiler.Properties.Target.Vendor.Exclude_srcs...)

		lib.baseCompiler.Properties.Exclude_generated_sources = append(lib.baseCompiler.Properties.Exclude_generated_sources,
			lib.baseCompiler.Properties.Target.Vendor.Exclude_generated_sources...)
	}
}

func squashRecoverySrcs(m *Module) {
	if lib, ok := m.compiler.(*libraryDecorator); ok {
		lib.baseCompiler.Properties.Srcs = append(lib.baseCompiler.Properties.Srcs,
			lib.baseCompiler.Properties.Target.Recovery.Srcs...)

		lib.baseCompiler.Properties.Exclude_srcs = append(lib.baseCompiler.Properties.Exclude_srcs,
			lib.baseCompiler.Properties.Target.Recovery.Exclude_srcs...)

		lib.baseCompiler.Properties.Exclude_generated_sources = append(lib.baseCompiler.Properties.Exclude_generated_sources,
			lib.baseCompiler.Properties.Target.Recovery.Exclude_generated_sources...)
	}
}

func (c *Module) IsSdkVariant() bool {
	return c.Properties.IsSdkVariant || c.AlwaysSdk()
}

func kytheExtractAllFactory() android.Singleton {
	return &kytheExtractAllSingleton{}
}

type kytheExtractAllSingleton struct {
}

func (ks *kytheExtractAllSingleton) GenerateBuildActions(ctx android.SingletonContext) {
	var xrefTargets android.Paths
	ctx.VisitAllModules(func(module android.Module) {
		if ccModule, ok := module.(xref); ok {
			xrefTargets = append(xrefTargets, ccModule.XrefCcFiles()...)
		}
	})
	// TODO(asmundak): Perhaps emit a rule to output a warning if there were no xrefTargets
	if len(xrefTargets) > 0 {
		ctx.Phony("xref_cxx", xrefTargets...)
	}
}

var Bool = proptools.Bool
var BoolDefault = proptools.BoolDefault
var BoolPtr = proptools.BoolPtr
var String = proptools.String
var StringPtr = proptools.StringPtr<|MERGE_RESOLUTION|>--- conflicted
+++ resolved
@@ -2172,21 +2172,6 @@
 	}
 }
 
-<<<<<<< HEAD
-func (c *Module) sdclang(ctx BaseModuleContext) bool {
-	sdclang := Bool(c.Properties.Sdclang)
-
-	// SDLLVM is not for host build
-	if ctx.Host() || config.ForceSDClangOff {
-		return false
-	}
-
-	if c.Properties.Sdclang == nil && config.SDClang {
-		return true
-	}
-
-	return sdclang
-=======
 // Returns the highest version which is <= maxSdkVersion.
 // For example, with maxSdkVersion is 10 and versionList is [9,11]
 // it returns 9 as string.  The list of stubs must be in order from
@@ -2215,7 +2200,21 @@
 		versionList = append(versionList, stubInfo.Version)
 	}
 	return SharedLibraryStubsInfo{}, fmt.Errorf("not found a version(<=%s) in versionList: %v", maxSdkVersion.String(), versionList)
->>>>>>> c6918f63
+}
+
+func (c *Module) sdclang(ctx BaseModuleContext) bool {
+	sdclang := Bool(c.Properties.Sdclang)
+
+	// SDLLVM is not for host build
+	if ctx.Host() || config.ForceSDClangOff {
+		return false
+	}
+
+	if c.Properties.Sdclang == nil && config.SDClang {
+		return true
+	}
+
+	return sdclang
 }
 
 // Convert dependencies to paths.  Returns a PathDeps containing paths
