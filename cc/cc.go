// Copyright 2015 Google Inc. All rights reserved.
//
// Licensed under the Apache License, Version 2.0 (the "License");
// you may not use this file except in compliance with the License.
// You may obtain a copy of the License at
//
//     http://www.apache.org/licenses/LICENSE-2.0
//
// Unless required by applicable law or agreed to in writing, software
// distributed under the License is distributed on an "AS IS" BASIS,
// WITHOUT WARRANTIES OR CONDITIONS OF ANY KIND, either express or implied.
// See the License for the specific language governing permissions and
// limitations under the License.

package cc

// This file contains the module types for compiling C/C++ for Android, and converts the properties
// into the flags and filenames necessary to pass to the compiler.  The final creation of the rules
// is handled in builder.go

import (
	"fmt"
	"io"
	"strconv"
	"strings"

	"github.com/google/blueprint"
	"github.com/google/blueprint/proptools"

	"android/soong/android"
	"android/soong/cc/config"
	"android/soong/genrule"
)

func init() {
	RegisterCCBuildComponents(android.InitRegistrationContext)

	pctx.Import("android/soong/cc/config")
}

func RegisterCCBuildComponents(ctx android.RegistrationContext) {
	ctx.RegisterModuleType("cc_defaults", defaultsFactory)

	ctx.PreDepsMutators(func(ctx android.RegisterMutatorsContext) {
		ctx.BottomUp("vndk", VndkMutator).Parallel()
		ctx.BottomUp("link", LinkageMutator).Parallel()
		ctx.BottomUp("ndk_api", NdkApiMutator).Parallel()
		ctx.BottomUp("test_per_src", TestPerSrcMutator).Parallel()
		ctx.BottomUp("version", VersionMutator).Parallel()
		ctx.BottomUp("begin", BeginMutator).Parallel()
		ctx.BottomUp("sysprop_cc", SyspropMutator).Parallel()
		ctx.BottomUp("vendor_snapshot", VendorSnapshotMutator).Parallel()
		ctx.BottomUp("vendor_snapshot_source", VendorSnapshotSourceMutator).Parallel()
	})

	ctx.PostDepsMutators(func(ctx android.RegisterMutatorsContext) {
		ctx.TopDown("asan_deps", sanitizerDepsMutator(asan))
		ctx.BottomUp("asan", sanitizerMutator(asan)).Parallel()

		ctx.TopDown("hwasan_deps", sanitizerDepsMutator(hwasan))
		ctx.BottomUp("hwasan", sanitizerMutator(hwasan)).Parallel()

		ctx.TopDown("fuzzer_deps", sanitizerDepsMutator(fuzzer))
		ctx.BottomUp("fuzzer", sanitizerMutator(fuzzer)).Parallel()

		// cfi mutator shouldn't run before sanitizers that return true for
		// incompatibleWithCfi()
		ctx.TopDown("cfi_deps", sanitizerDepsMutator(cfi))
		ctx.BottomUp("cfi", sanitizerMutator(cfi)).Parallel()

		ctx.TopDown("scs_deps", sanitizerDepsMutator(scs))
		ctx.BottomUp("scs", sanitizerMutator(scs)).Parallel()

		ctx.TopDown("tsan_deps", sanitizerDepsMutator(tsan))
		ctx.BottomUp("tsan", sanitizerMutator(tsan)).Parallel()

		ctx.TopDown("sanitize_runtime_deps", sanitizerRuntimeDepsMutator).Parallel()
		ctx.BottomUp("sanitize_runtime", sanitizerRuntimeMutator).Parallel()

		ctx.BottomUp("coverage", coverageMutator).Parallel()
		ctx.TopDown("vndk_deps", sabiDepsMutator)

		ctx.TopDown("lto_deps", ltoDepsMutator)
		ctx.BottomUp("lto", ltoMutator).Parallel()

		ctx.TopDown("double_loadable", checkDoubleLoadableLibraries).Parallel()
	})

	android.RegisterSingletonType("kythe_extract_all", kytheExtractAllFactory)
}

type Deps struct {
	SharedLibs, LateSharedLibs                  []string
	StaticLibs, LateStaticLibs, WholeStaticLibs []string
	HeaderLibs                                  []string
	RuntimeLibs                                 []string

	StaticUnwinderIfLegacy bool

	ReexportSharedLibHeaders, ReexportStaticLibHeaders, ReexportHeaderLibHeaders []string

	ObjFiles []string

	GeneratedSources []string
	GeneratedHeaders []string
	GeneratedDeps    []string

	ReexportGeneratedHeaders []string

	CrtBegin, CrtEnd string

	// Used for host bionic
	LinkerFlagsFile string
	DynamicLinker   string
}

type PathDeps struct {
	// Paths to .so files
	SharedLibs, EarlySharedLibs, LateSharedLibs android.Paths
	// Paths to the dependencies to use for .so files (.so.toc files)
	SharedLibsDeps, EarlySharedLibsDeps, LateSharedLibsDeps android.Paths
	// Paths to .a files
	StaticLibs, LateStaticLibs, WholeStaticLibs android.Paths

	// Paths to .o files
	Objs               Objects
	StaticLibObjs      Objects
	WholeStaticLibObjs Objects

	// Paths to generated source files
	GeneratedSources android.Paths
	GeneratedHeaders android.Paths
	GeneratedDeps    android.Paths

	Flags                      []string
	IncludeDirs                android.Paths
	SystemIncludeDirs          android.Paths
	ReexportedDirs             android.Paths
	ReexportedSystemDirs       android.Paths
	ReexportedFlags            []string
	ReexportedGeneratedHeaders android.Paths
	ReexportedDeps             android.Paths

	// Paths to crt*.o files
	CrtBegin, CrtEnd android.OptionalPath

	// Path to the file container flags to use with the linker
	LinkerFlagsFile android.OptionalPath

	// Path to the dynamic linker binary
	DynamicLinker android.OptionalPath
}

// LocalOrGlobalFlags contains flags that need to have values set globally by the build system or locally by the module
// tracked separately, in order to maintain the required ordering (most of the global flags need to go first on the
// command line so they can be overridden by the local module flags).
type LocalOrGlobalFlags struct {
	CommonFlags     []string // Flags that apply to C, C++, and assembly source files
	AsFlags         []string // Flags that apply to assembly source files
	YasmFlags       []string // Flags that apply to yasm assembly source files
	CFlags          []string // Flags that apply to C and C++ source files
	ToolingCFlags   []string // Flags that apply to C and C++ source files parsed by clang LibTooling tools
	ConlyFlags      []string // Flags that apply to C source files
	CppFlags        []string // Flags that apply to C++ source files
	ToolingCppFlags []string // Flags that apply to C++ source files parsed by clang LibTooling tools
	LdFlags         []string // Flags that apply to linker command lines
}

type Flags struct {
	Local  LocalOrGlobalFlags
	Global LocalOrGlobalFlags

	aidlFlags     []string // Flags that apply to aidl source files
	rsFlags       []string // Flags that apply to renderscript source files
	libFlags      []string // Flags to add libraries early to the link order
	extraLibFlags []string // Flags to add libraries late in the link order after LdFlags
	TidyFlags     []string // Flags that apply to clang-tidy
	SAbiFlags     []string // Flags that apply to header-abi-dumper

	// Global include flags that apply to C, C++, and assembly source files
	// These must be after any module include flags, which will be in CommonFlags.
	SystemIncludeFlags []string

<<<<<<< HEAD
	Toolchain config.Toolchain
	Sdclang   bool
	Tidy      bool
	Coverage  bool
	SAbiDump  bool
	EmitXrefs bool // If true, generate Ninja rules to generate emitXrefs input files for Kythe
=======
	Toolchain    config.Toolchain
	Tidy         bool
	GcovCoverage bool
	SAbiDump     bool
	EmitXrefs    bool // If true, generate Ninja rules to generate emitXrefs input files for Kythe
>>>>>>> 08b9da30

	RequiredInstructionSet string
	DynamicLinker          string

	CFlagsDeps  android.Paths // Files depended on by compiler flags
	LdFlagsDeps android.Paths // Files depended on by linker flags

	AssemblerWithCpp bool
	GroupStaticLibs  bool

	proto            android.ProtoFlags
	protoC           bool // Whether to use C instead of C++
	protoOptionsFile bool // Whether to look for a .options file next to the .proto

	Yacc *YaccProperties
}

// Properties used to compile all C or C++ modules
type BaseProperties struct {
	// Deprecated. true is the default, false is invalid.
	Clang *bool `android:"arch_variant"`

	// compile module with SDLLVM instead of AOSP LLVM
	Sdclang *bool `android:"arch_variant"`

	// Minimum sdk version supported when compiling against the ndk
	Sdk_version *string

	AndroidMkSharedLibs       []string `blueprint:"mutated"`
	AndroidMkStaticLibs       []string `blueprint:"mutated"`
	AndroidMkRuntimeLibs      []string `blueprint:"mutated"`
	AndroidMkWholeStaticLibs  []string `blueprint:"mutated"`
	HideFromMake              bool     `blueprint:"mutated"`
	PreventInstall            bool     `blueprint:"mutated"`
	ApexesProvidingSharedLibs []string `blueprint:"mutated"`

	ImageVariationPrefix string `blueprint:"mutated"`
	VndkVersion          string `blueprint:"mutated"`
	SubName              string `blueprint:"mutated"`

	// *.logtags files, to combine together in order to generate the /system/etc/event-log-tags
	// file
	Logtags []string

	// Make this module available when building for ramdisk
	Ramdisk_available *bool

	// Make this module available when building for recovery
	Recovery_available *bool

	// Set by imageMutator
	CoreVariantNeeded     bool     `blueprint:"mutated"`
	RamdiskVariantNeeded  bool     `blueprint:"mutated"`
	RecoveryVariantNeeded bool     `blueprint:"mutated"`
	ExtraVariants         []string `blueprint:"mutated"`

	// Allows this module to use non-APEX version of libraries. Useful
	// for building binaries that are started before APEXes are activated.
	Bootstrap *bool

	// Even if DeviceConfig().VndkUseCoreVariant() is set, this module must use vendor variant.
	// see soong/cc/config/vndk.go
	MustUseVendorVariant bool `blueprint:"mutated"`

	// Used by vendor snapshot to record dependencies from snapshot modules.
	SnapshotSharedLibs  []string `blueprint:"mutated"`
	SnapshotRuntimeLibs []string `blueprint:"mutated"`
}

type VendorProperties struct {
	// whether this module should be allowed to be directly depended by other
	// modules with `vendor: true`, `proprietary: true`, or `vendor_available:true`.
	// In addition, this module should be allowed to be directly depended by
	// product modules with `product_specific: true`.
	// If set to true, three variants will be built separately, one like
	// normal, another limited to the set of libraries and headers
	// that are exposed to /vendor modules, and the other to /product modules.
	//
	// The vendor and product variants may be used with a different (newer) /system,
	// so it shouldn't have any unversioned runtime dependencies, or
	// make assumptions about the system that may not be true in the
	// future.
	//
	// If set to false, this module becomes inaccessible from /vendor or /product
	// modules.
	//
	// Default value is true when vndk: {enabled: true} or vendor: true.
	//
	// Nothing happens if BOARD_VNDK_VERSION isn't set in the BoardConfig.mk
	// If PRODUCT_PRODUCT_VNDK_VERSION isn't set, product variant will not be used.
	Vendor_available *bool

	// whether this module is capable of being loaded with other instance
	// (possibly an older version) of the same module in the same process.
	// Currently, a shared library that is a member of VNDK (vndk: {enabled: true})
	// can be double loaded in a vendor process if the library is also a
	// (direct and indirect) dependency of an LLNDK library. Such libraries must be
	// explicitly marked as `double_loadable: true` by the owner, or the dependency
	// from the LLNDK lib should be cut if the lib is not designed to be double loaded.
	Double_loadable *bool
}

type ModuleContextIntf interface {
	static() bool
	staticBinary() bool
	header() bool
	toolchain() config.Toolchain
	canUseSdk() bool
	useSdk() bool
	sdkVersion() string
	useVndk() bool
	isNdk() bool
	isLlndk(config android.Config) bool
	isLlndkPublic(config android.Config) bool
	isVndkPrivate(config android.Config) bool
	isVndk() bool
	isVndkSp() bool
	isVndkExt() bool
	inProduct() bool
	inVendor() bool
	inRamdisk() bool
	inRecovery() bool
	shouldCreateSourceAbiDump() bool
	selectedStl() string
	baseModuleName() string
	getVndkExtendsModuleName() string
	isPgoCompile() bool
	isNDKStubLibrary() bool
	useClangLld(actx ModuleContext) bool
	isForPlatform() bool
	apexName() string
	apexSdkVersion() int
	hasStubsVariants() bool
	isStubs() bool
	bootstrap() bool
	mustUseVendorVariant() bool
	nativeCoverage() bool
}

type ModuleContext interface {
	android.ModuleContext
	ModuleContextIntf
}

type BaseModuleContext interface {
	android.BaseModuleContext
	ModuleContextIntf
}

type DepsContext interface {
	android.BottomUpMutatorContext
	ModuleContextIntf
}

type feature interface {
	begin(ctx BaseModuleContext)
	deps(ctx DepsContext, deps Deps) Deps
	flags(ctx ModuleContext, flags Flags) Flags
	props() []interface{}
}

type compiler interface {
	compilerInit(ctx BaseModuleContext)
	compilerDeps(ctx DepsContext, deps Deps) Deps
	compilerFlags(ctx ModuleContext, flags Flags, deps PathDeps) Flags
	compilerProps() []interface{}

	appendCflags([]string)
	appendAsflags([]string)
	compile(ctx ModuleContext, flags Flags, deps PathDeps) Objects
}

type linker interface {
	linkerInit(ctx BaseModuleContext)
	linkerDeps(ctx DepsContext, deps Deps) Deps
	linkerFlags(ctx ModuleContext, flags Flags) Flags
	linkerProps() []interface{}
	useClangLld(actx ModuleContext) bool

	link(ctx ModuleContext, flags Flags, deps PathDeps, objs Objects) android.Path
	appendLdflags([]string)
	unstrippedOutputFilePath() android.Path

	nativeCoverage() bool
	coverageOutputFilePath() android.OptionalPath
}

type installer interface {
	installerProps() []interface{}
	install(ctx ModuleContext, path android.Path)
	inData() bool
	inSanitizerDir() bool
	hostToolPath() android.OptionalPath
	relativeInstallPath() string
	skipInstall(mod *Module)
}

type xref interface {
	XrefCcFiles() android.Paths
}

var (
	sharedExportDepTag    = DependencyTag{Name: "shared", Library: true, Shared: true, ReexportFlags: true}
	earlySharedDepTag     = DependencyTag{Name: "early_shared", Library: true, Shared: true}
	lateSharedDepTag      = DependencyTag{Name: "late shared", Library: true, Shared: true}
	staticExportDepTag    = DependencyTag{Name: "static", Library: true, ReexportFlags: true}
	lateStaticDepTag      = DependencyTag{Name: "late static", Library: true}
	staticUnwinderDepTag  = DependencyTag{Name: "static unwinder", Library: true}
	wholeStaticDepTag     = DependencyTag{Name: "whole static", Library: true, ReexportFlags: true}
	headerDepTag          = DependencyTag{Name: "header", Library: true}
	headerExportDepTag    = DependencyTag{Name: "header", Library: true, ReexportFlags: true}
	genSourceDepTag       = DependencyTag{Name: "gen source"}
	genHeaderDepTag       = DependencyTag{Name: "gen header"}
	genHeaderExportDepTag = DependencyTag{Name: "gen header", ReexportFlags: true}
	objDepTag             = DependencyTag{Name: "obj"}
	linkerFlagsDepTag     = DependencyTag{Name: "linker flags file"}
	dynamicLinkerDepTag   = DependencyTag{Name: "dynamic linker"}
	reuseObjTag           = DependencyTag{Name: "reuse objects"}
	staticVariantTag      = DependencyTag{Name: "static variant"}
	ndkStubDepTag         = DependencyTag{Name: "ndk stub", Library: true}
	ndkLateStubDepTag     = DependencyTag{Name: "ndk late stub", Library: true}
	vndkExtDepTag         = DependencyTag{Name: "vndk extends", Library: true}
	runtimeDepTag         = DependencyTag{Name: "runtime lib"}
	coverageDepTag        = DependencyTag{Name: "coverage"}
	testPerSrcDepTag      = DependencyTag{Name: "test_per_src"}
)

func IsSharedDepTag(depTag blueprint.DependencyTag) bool {
	ccDepTag, ok := depTag.(DependencyTag)
	return ok && ccDepTag.Shared
}

func IsRuntimeDepTag(depTag blueprint.DependencyTag) bool {
	ccDepTag, ok := depTag.(DependencyTag)
	return ok && ccDepTag == runtimeDepTag
}

func IsTestPerSrcDepTag(depTag blueprint.DependencyTag) bool {
	ccDepTag, ok := depTag.(DependencyTag)
	return ok && ccDepTag == testPerSrcDepTag
}

// Module contains the properties and members used by all C/C++ module types, and implements
// the blueprint.Module interface.  It delegates to compiler, linker, and installer interfaces
// to construct the output file.  Behavior can be customized with a Customizer interface
type Module struct {
	android.ModuleBase
	android.DefaultableModuleBase
	android.ApexModuleBase
	android.SdkBase

	Properties       BaseProperties
	VendorProperties VendorProperties

	// initialize before calling Init
	hod      android.HostOrDeviceSupported
	multilib android.Multilib

	// Allowable SdkMemberTypes of this module type.
	sdkMemberTypes []android.SdkMemberType

	// delegates, initialize before calling Init
	features  []feature
	compiler  compiler
	linker    linker
	installer installer
	stl       *stl
	sanitize  *sanitize
	coverage  *coverage
	sabi      *sabi
	vndkdep   *vndkdep
	lto       *lto
	pgo       *pgo

	outputFile android.OptionalPath

	cachedToolchain config.Toolchain

	subAndroidMkOnce map[subAndroidMkProvider]bool

	// Flags used to compile this module
	flags Flags

	// When calling a linker, if module A depends on module B, then A must precede B in its command
	// line invocation. depsInLinkOrder stores the proper ordering of all of the transitive
	// deps of this module
	depsInLinkOrder android.Paths

	// only non-nil when this is a shared library that reuses the objects of a static library
	staticVariant LinkableInterface

	makeLinkType string
	// Kythe (source file indexer) paths for this compilation module
	kytheFiles android.Paths

	// For apex variants, this is set as apex.min_sdk_version
	apexSdkVersion int
}

func (c *Module) Toc() android.OptionalPath {
	if c.linker != nil {
		if library, ok := c.linker.(libraryInterface); ok {
			return library.toc()
		}
	}
	panic(fmt.Errorf("Toc() called on non-library module: %q", c.BaseModuleName()))
}

func (c *Module) ApiLevel() string {
	if c.linker != nil {
		if stub, ok := c.linker.(*stubDecorator); ok {
			return stub.properties.ApiLevel
		}
	}
	panic(fmt.Errorf("ApiLevel() called on non-stub library module: %q", c.BaseModuleName()))
}

func (c *Module) Static() bool {
	if c.linker != nil {
		if library, ok := c.linker.(libraryInterface); ok {
			return library.static()
		}
	}
	panic(fmt.Errorf("Static() called on non-library module: %q", c.BaseModuleName()))
}

func (c *Module) Shared() bool {
	if c.linker != nil {
		if library, ok := c.linker.(libraryInterface); ok {
			return library.shared()
		}
	}
	panic(fmt.Errorf("Shared() called on non-library module: %q", c.BaseModuleName()))
}

func (c *Module) SelectedStl() string {
	return c.stl.Properties.SelectedStl
}

func (c *Module) ToolchainLibrary() bool {
	if _, ok := c.linker.(*toolchainLibraryDecorator); ok {
		return true
	}
	return false
}

func (c *Module) NdkPrebuiltStl() bool {
	if _, ok := c.linker.(*ndkPrebuiltStlLinker); ok {
		return true
	}
	return false
}

func (c *Module) StubDecorator() bool {
	if _, ok := c.linker.(*stubDecorator); ok {
		return true
	}
	return false
}

func (c *Module) SdkVersion() string {
	return String(c.Properties.Sdk_version)
}

func (c *Module) IncludeDirs() android.Paths {
	if c.linker != nil {
		if library, ok := c.linker.(exportedFlagsProducer); ok {
			return library.exportedDirs()
		}
	}
	panic(fmt.Errorf("IncludeDirs called on non-exportedFlagsProducer module: %q", c.BaseModuleName()))
}

func (c *Module) HasStaticVariant() bool {
	if c.staticVariant != nil {
		return true
	}
	return false
}

func (c *Module) GetStaticVariant() LinkableInterface {
	return c.staticVariant
}

func (c *Module) SetDepsInLinkOrder(depsInLinkOrder []android.Path) {
	c.depsInLinkOrder = depsInLinkOrder
}

func (c *Module) GetDepsInLinkOrder() []android.Path {
	return c.depsInLinkOrder
}

func (c *Module) StubsVersions() []string {
	if c.linker != nil {
		if library, ok := c.linker.(*libraryDecorator); ok {
			return library.Properties.Stubs.Versions
		}
	}
	panic(fmt.Errorf("StubsVersions called on non-library module: %q", c.BaseModuleName()))
}

func (c *Module) CcLibrary() bool {
	if c.linker != nil {
		if _, ok := c.linker.(*libraryDecorator); ok {
			return true
		}
	}
	return false
}

func (c *Module) CcLibraryInterface() bool {
	if _, ok := c.linker.(libraryInterface); ok {
		return true
	}
	return false
}

func (c *Module) NonCcVariants() bool {
	return false
}

func (c *Module) SetBuildStubs() {
	if c.linker != nil {
		if library, ok := c.linker.(*libraryDecorator); ok {
			library.MutatedProperties.BuildStubs = true
			c.Properties.HideFromMake = true
			c.sanitize = nil
			c.stl = nil
			c.Properties.PreventInstall = true
			return
		}
		if _, ok := c.linker.(*llndkStubDecorator); ok {
			c.Properties.HideFromMake = true
			return
		}
	}
	panic(fmt.Errorf("SetBuildStubs called on non-library module: %q", c.BaseModuleName()))
}

func (c *Module) BuildStubs() bool {
	if c.linker != nil {
		if library, ok := c.linker.(*libraryDecorator); ok {
			return library.buildStubs()
		}
	}
	panic(fmt.Errorf("BuildStubs called on non-library module: %q", c.BaseModuleName()))
}

func (c *Module) SetStubsVersions(version string) {
	if c.linker != nil {
		if library, ok := c.linker.(*libraryDecorator); ok {
			library.MutatedProperties.StubsVersion = version
			return
		}
		if llndk, ok := c.linker.(*llndkStubDecorator); ok {
			llndk.libraryDecorator.MutatedProperties.StubsVersion = version
			return
		}
	}
	panic(fmt.Errorf("SetStubsVersions called on non-library module: %q", c.BaseModuleName()))
}

func (c *Module) StubsVersion() string {
	if c.linker != nil {
		if library, ok := c.linker.(*libraryDecorator); ok {
			return library.MutatedProperties.StubsVersion
		}
		if llndk, ok := c.linker.(*llndkStubDecorator); ok {
			return llndk.libraryDecorator.MutatedProperties.StubsVersion
		}
	}
	panic(fmt.Errorf("StubsVersion called on non-library module: %q", c.BaseModuleName()))
}

func (c *Module) SetStatic() {
	if c.linker != nil {
		if library, ok := c.linker.(libraryInterface); ok {
			library.setStatic()
			return
		}
	}
	panic(fmt.Errorf("SetStatic called on non-library module: %q", c.BaseModuleName()))
}

func (c *Module) SetShared() {
	if c.linker != nil {
		if library, ok := c.linker.(libraryInterface); ok {
			library.setShared()
			return
		}
	}
	panic(fmt.Errorf("SetShared called on non-library module: %q", c.BaseModuleName()))
}

func (c *Module) BuildStaticVariant() bool {
	if c.linker != nil {
		if library, ok := c.linker.(libraryInterface); ok {
			return library.buildStatic()
		}
	}
	panic(fmt.Errorf("BuildStaticVariant called on non-library module: %q", c.BaseModuleName()))
}

func (c *Module) BuildSharedVariant() bool {
	if c.linker != nil {
		if library, ok := c.linker.(libraryInterface); ok {
			return library.buildShared()
		}
	}
	panic(fmt.Errorf("BuildSharedVariant called on non-library module: %q", c.BaseModuleName()))
}

func (c *Module) Module() android.Module {
	return c
}

func (c *Module) OutputFile() android.OptionalPath {
	return c.outputFile
}

var _ LinkableInterface = (*Module)(nil)

func (c *Module) UnstrippedOutputFile() android.Path {
	if c.linker != nil {
		return c.linker.unstrippedOutputFilePath()
	}
	return nil
}

func (c *Module) CoverageOutputFile() android.OptionalPath {
	if c.linker != nil {
		return c.linker.coverageOutputFilePath()
	}
	return android.OptionalPath{}
}

func (c *Module) RelativeInstallPath() string {
	if c.installer != nil {
		return c.installer.relativeInstallPath()
	}
	return ""
}

func (c *Module) VndkVersion() string {
	return c.Properties.VndkVersion
}

func (c *Module) Init() android.Module {
	c.AddProperties(&c.Properties, &c.VendorProperties)
	if c.compiler != nil {
		c.AddProperties(c.compiler.compilerProps()...)
	}
	if c.linker != nil {
		c.AddProperties(c.linker.linkerProps()...)
	}
	if c.installer != nil {
		c.AddProperties(c.installer.installerProps()...)
	}
	if c.stl != nil {
		c.AddProperties(c.stl.props()...)
	}
	if c.sanitize != nil {
		c.AddProperties(c.sanitize.props()...)
	}
	if c.coverage != nil {
		c.AddProperties(c.coverage.props()...)
	}
	if c.sabi != nil {
		c.AddProperties(c.sabi.props()...)
	}
	if c.vndkdep != nil {
		c.AddProperties(c.vndkdep.props()...)
	}
	if c.lto != nil {
		c.AddProperties(c.lto.props()...)
	}
	if c.pgo != nil {
		c.AddProperties(c.pgo.props()...)
	}
	for _, feature := range c.features {
		c.AddProperties(feature.props()...)
	}

	c.Prefer32(func(ctx android.BaseModuleContext, base *android.ModuleBase, class android.OsClass) bool {
		switch class {
		case android.Device:
			return ctx.Config().DevicePrefer32BitExecutables()
		case android.HostCross:
			// Windows builds always prefer 32-bit
			return true
		default:
			return false
		}
	})
	android.InitAndroidArchModule(c, c.hod, c.multilib)
	android.InitApexModule(c)
	android.InitSdkAwareModule(c)
	android.InitDefaultableModule(c)

	return c
}

// Returns true for dependency roots (binaries)
// TODO(ccross): also handle dlopenable libraries
func (c *Module) isDependencyRoot() bool {
	if root, ok := c.linker.(interface {
		isDependencyRoot() bool
	}); ok {
		return root.isDependencyRoot()
	}
	return false
}

// Returns true if the module is using VNDK libraries instead of the libraries in /system/lib or /system/lib64.
// "product" and "vendor" variant modules return true for this function.
// When BOARD_VNDK_VERSION is set, vendor variants of "vendor_available: true", "vendor: true",
// "soc_specific: true" and more vendor installed modules are included here.
// When PRODUCT_PRODUCT_VNDK_VERSION is set, product variants of "vendor_available: true" or
// "product_specific: true" modules are included here.
func (c *Module) UseVndk() bool {
	return c.Properties.VndkVersion != ""
}

func (c *Module) isCoverageVariant() bool {
	return c.coverage.Properties.IsCoverageVariant
}

func (c *Module) IsNdk() bool {
	return inList(c.Name(), ndkMigratedLibs)
}

func (c *Module) isLlndk(config android.Config) bool {
	// Returns true for both LLNDK (public) and LLNDK-private libs.
	return isLlndkLibrary(c.BaseModuleName(), config)
}

func (c *Module) isLlndkPublic(config android.Config) bool {
	// Returns true only for LLNDK (public) libs.
	name := c.BaseModuleName()
	return isLlndkLibrary(name, config) && !isVndkPrivateLibrary(name, config)
}

func (c *Module) isVndkPrivate(config android.Config) bool {
	// Returns true for LLNDK-private, VNDK-SP-private, and VNDK-core-private.
	return isVndkPrivateLibrary(c.BaseModuleName(), config)
}

func (c *Module) IsVndk() bool {
	if vndkdep := c.vndkdep; vndkdep != nil {
		return vndkdep.isVndk()
	}
	return false
}

func (c *Module) isPgoCompile() bool {
	if pgo := c.pgo; pgo != nil {
		return pgo.Properties.PgoCompile
	}
	return false
}

func (c *Module) isNDKStubLibrary() bool {
	if _, ok := c.compiler.(*stubDecorator); ok {
		return true
	}
	return false
}

func (c *Module) isVndkSp() bool {
	if vndkdep := c.vndkdep; vndkdep != nil {
		return vndkdep.isVndkSp()
	}
	return false
}

func (c *Module) isVndkExt() bool {
	if vndkdep := c.vndkdep; vndkdep != nil {
		return vndkdep.isVndkExt()
	}
	return false
}

func (c *Module) MustUseVendorVariant() bool {
	return c.isVndkSp() || c.Properties.MustUseVendorVariant
}

func (c *Module) getVndkExtendsModuleName() string {
	if vndkdep := c.vndkdep; vndkdep != nil {
		return vndkdep.getVndkExtendsModuleName()
	}
	return ""
}

// Returns true only when this module is configured to have core, product and vendor
// variants.
func (c *Module) HasVendorVariant() bool {
	return c.IsVndk() || Bool(c.VendorProperties.Vendor_available)
}

const (
	// VendorVariationPrefix is the variant prefix used for /vendor code that compiles
	// against the VNDK.
	VendorVariationPrefix = "vendor."

	// ProductVariationPrefix is the variant prefix used for /product code that compiles
	// against the VNDK.
	ProductVariationPrefix = "product."
)

// Returns true if the module is "product" variant. Usually these modules are installed in /product
func (c *Module) inProduct() bool {
	return c.Properties.ImageVariationPrefix == ProductVariationPrefix
}

// Returns true if the module is "vendor" variant. Usually these modules are installed in /vendor
func (c *Module) inVendor() bool {
	return c.Properties.ImageVariationPrefix == VendorVariationPrefix
}

func (c *Module) InRamdisk() bool {
	return c.ModuleBase.InRamdisk() || c.ModuleBase.InstallInRamdisk()
}

func (c *Module) InRecovery() bool {
	return c.ModuleBase.InRecovery() || c.ModuleBase.InstallInRecovery()
}

func (c *Module) OnlyInRamdisk() bool {
	return c.ModuleBase.InstallInRamdisk()
}

func (c *Module) OnlyInRecovery() bool {
	return c.ModuleBase.InstallInRecovery()
}

func (c *Module) IsStubs() bool {
	if library, ok := c.linker.(*libraryDecorator); ok {
		return library.buildStubs()
	} else if _, ok := c.linker.(*llndkStubDecorator); ok {
		return true
	}
	return false
}

func (c *Module) HasStubsVariants() bool {
	if library, ok := c.linker.(*libraryDecorator); ok {
		return len(library.Properties.Stubs.Versions) > 0
	}
	if library, ok := c.linker.(*prebuiltLibraryLinker); ok {
		return len(library.Properties.Stubs.Versions) > 0
	}
	return false
}

func (c *Module) bootstrap() bool {
	return Bool(c.Properties.Bootstrap)
}

func (c *Module) nativeCoverage() bool {
	// Bug: http://b/137883967 - native-bridge modules do not currently work with coverage
	if c.Target().NativeBridge == android.NativeBridgeEnabled {
		return false
	}
	return c.linker != nil && c.linker.nativeCoverage()
}

func (c *Module) isSnapshotPrebuilt() bool {
	if _, ok := c.linker.(*vndkPrebuiltLibraryDecorator); ok {
		return true
	}
	if _, ok := c.linker.(*vendorSnapshotLibraryDecorator); ok {
		return true
	}
	if _, ok := c.linker.(*vendorSnapshotBinaryDecorator); ok {
		return true
	}
	return false
}

func (c *Module) ExportedIncludeDirs() android.Paths {
	if flagsProducer, ok := c.linker.(exportedFlagsProducer); ok {
		return flagsProducer.exportedDirs()
	}
	return nil
}

func (c *Module) ExportedSystemIncludeDirs() android.Paths {
	if flagsProducer, ok := c.linker.(exportedFlagsProducer); ok {
		return flagsProducer.exportedSystemDirs()
	}
	return nil
}

func (c *Module) ExportedFlags() []string {
	if flagsProducer, ok := c.linker.(exportedFlagsProducer); ok {
		return flagsProducer.exportedFlags()
	}
	return nil
}

func (c *Module) ExportedDeps() android.Paths {
	if flagsProducer, ok := c.linker.(exportedFlagsProducer); ok {
		return flagsProducer.exportedDeps()
	}
	return nil
}

func (c *Module) ExportedGeneratedHeaders() android.Paths {
	if flagsProducer, ok := c.linker.(exportedFlagsProducer); ok {
		return flagsProducer.exportedGeneratedHeaders()
	}
	return nil
}

func isBionic(name string) bool {
	switch name {
	case "libc", "libm", "libdl", "libdl_android", "linker":
		return true
	}
	return false
}

func InstallToBootstrap(name string, config android.Config) bool {
	if name == "libclang_rt.hwasan-aarch64-android" {
		return inList("hwaddress", config.SanitizeDevice())
	}
	return isBionic(name)
}

func (c *Module) XrefCcFiles() android.Paths {
	return c.kytheFiles
}

type baseModuleContext struct {
	android.BaseModuleContext
	moduleContextImpl
}

type depsContext struct {
	android.BottomUpMutatorContext
	moduleContextImpl
}

type moduleContext struct {
	android.ModuleContext
	moduleContextImpl
}

func (ctx *moduleContext) ProductSpecific() bool {
	return ctx.ModuleContext.ProductSpecific() ||
		(ctx.mod.HasVendorVariant() && ctx.mod.inProduct() && !ctx.mod.IsVndk())
}

func (ctx *moduleContext) SocSpecific() bool {
	return ctx.ModuleContext.SocSpecific() ||
		(ctx.mod.HasVendorVariant() && ctx.mod.inVendor() && !ctx.mod.IsVndk())
}

type moduleContextImpl struct {
	mod *Module
	ctx BaseModuleContext
}

func (ctx *moduleContextImpl) toolchain() config.Toolchain {
	return ctx.mod.toolchain(ctx.ctx)
}

func (ctx *moduleContextImpl) static() bool {
	return ctx.mod.static()
}

func (ctx *moduleContextImpl) staticBinary() bool {
	return ctx.mod.staticBinary()
}

func (ctx *moduleContextImpl) header() bool {
	return ctx.mod.header()
}

func (ctx *moduleContextImpl) canUseSdk() bool {
	return ctx.ctx.Device() && !ctx.useVndk() && !ctx.inRamdisk() && !ctx.inRecovery() && !ctx.ctx.Fuchsia()
}

func (ctx *moduleContextImpl) useSdk() bool {
	if ctx.canUseSdk() {
		return String(ctx.mod.Properties.Sdk_version) != ""
	}
	return false
}

func (ctx *moduleContextImpl) sdkVersion() string {
	if ctx.ctx.Device() {
		if ctx.useVndk() {
			vndkVer := ctx.mod.VndkVersion()
			if inList(vndkVer, ctx.ctx.Config().PlatformVersionActiveCodenames()) {
				return "current"
			}
			return vndkVer
		}
		return String(ctx.mod.Properties.Sdk_version)
	}
	return ""
}

func (ctx *moduleContextImpl) useVndk() bool {
	return ctx.mod.UseVndk()
}

func (ctx *moduleContextImpl) isNdk() bool {
	return ctx.mod.IsNdk()
}

func (ctx *moduleContextImpl) isLlndk(config android.Config) bool {
	return ctx.mod.isLlndk(config)
}

func (ctx *moduleContextImpl) isLlndkPublic(config android.Config) bool {
	return ctx.mod.isLlndkPublic(config)
}

func (ctx *moduleContextImpl) isVndkPrivate(config android.Config) bool {
	return ctx.mod.isVndkPrivate(config)
}

func (ctx *moduleContextImpl) isVndk() bool {
	return ctx.mod.IsVndk()
}

func (ctx *moduleContextImpl) isPgoCompile() bool {
	return ctx.mod.isPgoCompile()
}

func (ctx *moduleContextImpl) isNDKStubLibrary() bool {
	return ctx.mod.isNDKStubLibrary()
}

func (ctx *moduleContextImpl) isVndkSp() bool {
	return ctx.mod.isVndkSp()
}

func (ctx *moduleContextImpl) isVndkExt() bool {
	return ctx.mod.isVndkExt()
}

func (ctx *moduleContextImpl) mustUseVendorVariant() bool {
	return ctx.mod.MustUseVendorVariant()
}

func (ctx *moduleContextImpl) inProduct() bool {
	return ctx.mod.inProduct()
}

func (ctx *moduleContextImpl) inVendor() bool {
	return ctx.mod.inVendor()
}

func (ctx *moduleContextImpl) inRamdisk() bool {
	return ctx.mod.InRamdisk()
}

func (ctx *moduleContextImpl) inRecovery() bool {
	return ctx.mod.InRecovery()
}

// Check whether ABI dumps should be created for this module.
func (ctx *moduleContextImpl) shouldCreateSourceAbiDump() bool {
	if ctx.ctx.Config().IsEnvTrue("SKIP_ABI_CHECKS") {
		return false
	}

	if ctx.ctx.Fuchsia() {
		return false
	}

	if sanitize := ctx.mod.sanitize; sanitize != nil {
		if !sanitize.isVariantOnProductionDevice() {
			return false
		}
	}
	if !ctx.ctx.Device() {
		// Host modules do not need ABI dumps.
		return false
	}
	if ctx.isStubs() || ctx.isNDKStubLibrary() {
		// Stubs do not need ABI dumps.
		return false
	}
	return true
}

func (ctx *moduleContextImpl) selectedStl() string {
	if stl := ctx.mod.stl; stl != nil {
		return stl.Properties.SelectedStl
	}
	return ""
}

func (ctx *moduleContextImpl) useClangLld(actx ModuleContext) bool {
	return ctx.mod.linker.useClangLld(actx)
}

func (ctx *moduleContextImpl) baseModuleName() string {
	return ctx.mod.ModuleBase.BaseModuleName()
}

func (ctx *moduleContextImpl) getVndkExtendsModuleName() string {
	return ctx.mod.getVndkExtendsModuleName()
}

func (ctx *moduleContextImpl) isForPlatform() bool {
	return ctx.mod.IsForPlatform()
}

func (ctx *moduleContextImpl) apexName() string {
	return ctx.mod.ApexName()
}

func (ctx *moduleContextImpl) apexSdkVersion() int {
	return ctx.mod.apexSdkVersion
}

func (ctx *moduleContextImpl) hasStubsVariants() bool {
	return ctx.mod.HasStubsVariants()
}

func (ctx *moduleContextImpl) isStubs() bool {
	return ctx.mod.IsStubs()
}

func (ctx *moduleContextImpl) bootstrap() bool {
	return ctx.mod.bootstrap()
}

func (ctx *moduleContextImpl) nativeCoverage() bool {
	return ctx.mod.nativeCoverage()
}

func newBaseModule(hod android.HostOrDeviceSupported, multilib android.Multilib) *Module {
	return &Module{
		hod:      hod,
		multilib: multilib,
	}
}

func newModule(hod android.HostOrDeviceSupported, multilib android.Multilib) *Module {
	module := newBaseModule(hod, multilib)
	module.features = []feature{
		&tidyFeature{},
	}
	module.stl = &stl{}
	module.sanitize = &sanitize{}
	module.coverage = &coverage{}
	module.sabi = &sabi{}
	module.vndkdep = &vndkdep{}
	module.lto = &lto{}
	module.pgo = &pgo{}
	return module
}

func (c *Module) Prebuilt() *android.Prebuilt {
	if p, ok := c.linker.(prebuiltLinkerInterface); ok {
		return p.prebuilt()
	}
	return nil
}

func (c *Module) Name() string {
	name := c.ModuleBase.Name()
	if p, ok := c.linker.(interface {
		Name(string) string
	}); ok {
		name = p.Name(name)
	}
	return name
}

func (c *Module) Symlinks() []string {
	if p, ok := c.installer.(interface {
		symlinkList() []string
	}); ok {
		return p.symlinkList()
	}
	return nil
}

// orderDeps reorders dependencies into a list such that if module A depends on B, then
// A will precede B in the resultant list.
// This is convenient for passing into a linker.
// Note that directSharedDeps should be the analogous static library for each shared lib dep
func orderDeps(directStaticDeps []android.Path, directSharedDeps []android.Path, allTransitiveDeps map[android.Path][]android.Path) (orderedAllDeps []android.Path, orderedDeclaredDeps []android.Path) {
	// If A depends on B, then
	//   Every list containing A will also contain B later in the list
	//   So, after concatenating all lists, the final instance of B will have come from the same
	//     original list as the final instance of A
	//   So, the final instance of B will be later in the concatenation than the final A
	//   So, keeping only the final instance of A and of B ensures that A is earlier in the output
	//     list than B
	for _, dep := range directStaticDeps {
		orderedAllDeps = append(orderedAllDeps, dep)
		orderedAllDeps = append(orderedAllDeps, allTransitiveDeps[dep]...)
	}
	for _, dep := range directSharedDeps {
		orderedAllDeps = append(orderedAllDeps, dep)
		orderedAllDeps = append(orderedAllDeps, allTransitiveDeps[dep]...)
	}

	orderedAllDeps = android.LastUniquePaths(orderedAllDeps)

	// We don't want to add any new dependencies into directStaticDeps (to allow the caller to
	// intentionally exclude or replace any unwanted transitive dependencies), so we limit the
	// resultant list to only what the caller has chosen to include in directStaticDeps
	_, orderedDeclaredDeps = android.FilterPathList(orderedAllDeps, directStaticDeps)

	return orderedAllDeps, orderedDeclaredDeps
}

func orderStaticModuleDeps(module LinkableInterface, staticDeps []LinkableInterface, sharedDeps []LinkableInterface) (results []android.Path) {
	// convert Module to Path
	var depsInLinkOrder []android.Path
	allTransitiveDeps := make(map[android.Path][]android.Path, len(staticDeps))
	staticDepFiles := []android.Path{}
	for _, dep := range staticDeps {
		// The OutputFile may not be valid for a variant not present, and the AllowMissingDependencies flag is set.
		if dep.OutputFile().Valid() {
			allTransitiveDeps[dep.OutputFile().Path()] = dep.GetDepsInLinkOrder()
			staticDepFiles = append(staticDepFiles, dep.OutputFile().Path())
		}
	}
	sharedDepFiles := []android.Path{}
	for _, sharedDep := range sharedDeps {
		if sharedDep.HasStaticVariant() {
			staticAnalogue := sharedDep.GetStaticVariant()
			allTransitiveDeps[staticAnalogue.OutputFile().Path()] = staticAnalogue.GetDepsInLinkOrder()
			sharedDepFiles = append(sharedDepFiles, staticAnalogue.OutputFile().Path())
		}
	}

	// reorder the dependencies based on transitive dependencies
	depsInLinkOrder, results = orderDeps(staticDepFiles, sharedDepFiles, allTransitiveDeps)
	module.SetDepsInLinkOrder(depsInLinkOrder)

	return results
}

func (c *Module) IsTestPerSrcAllTestsVariation() bool {
	test, ok := c.linker.(testPerSrc)
	return ok && test.isAllTestsVariation()
}

func (c *Module) getNameSuffixWithVndkVersion(ctx android.ModuleContext) string {
	// Returns the name suffix for product and vendor variants. If the VNDK version is not
	// "current", it will append the VNDK version to the name suffix.
	var vndkVersion string
	var nameSuffix string
	if c.inProduct() {
		vndkVersion = ctx.DeviceConfig().ProductVndkVersion()
		nameSuffix = productSuffix
	} else {
		vndkVersion = ctx.DeviceConfig().VndkVersion()
		nameSuffix = vendorSuffix
	}
	if vndkVersion == "current" {
		vndkVersion = ctx.DeviceConfig().PlatformVndkVersion()
	}
	if c.Properties.VndkVersion != vndkVersion {
		// add version suffix only if the module is using different vndk version than the
		// version in product or vendor partition.
		nameSuffix += "." + c.Properties.VndkVersion
	}
	return nameSuffix
}

func (c *Module) GenerateAndroidBuildActions(actx android.ModuleContext) {
	// Handle the case of a test module split by `test_per_src` mutator.
	//
	// The `test_per_src` mutator adds an extra variation named "", depending on all the other
	// `test_per_src` variations of the test module. Set `outputFile` to an empty path for this
	// module and return early, as this module does not produce an output file per se.
	if c.IsTestPerSrcAllTestsVariation() {
		c.outputFile = android.OptionalPath{}
		return
	}

	c.makeLinkType = c.getMakeLinkType(actx)

	c.Properties.SubName = ""

	if c.Target().NativeBridge == android.NativeBridgeEnabled {
		c.Properties.SubName += nativeBridgeSuffix
	}

	_, llndk := c.linker.(*llndkStubDecorator)
	_, llndkHeader := c.linker.(*llndkHeadersDecorator)
	if llndk || llndkHeader || (c.UseVndk() && c.HasVendorVariant()) {
		// .vendor.{version} suffix is added for vendor variant or .product.{version} suffix is
		// added for product variant only when we have vendor and product variants with core
		// variant. The suffix is not added for vendor-only or product-only module.
		c.Properties.SubName += c.getNameSuffixWithVndkVersion(actx)
	} else if _, ok := c.linker.(*vndkPrebuiltLibraryDecorator); ok {
		// .vendor suffix is added for backward compatibility with VNDK snapshot whose names with
		// such suffixes are already hard-coded in prebuilts/vndk/.../Android.bp.
		c.Properties.SubName += vendorSuffix
	} else if c.InRamdisk() && !c.OnlyInRamdisk() {
		c.Properties.SubName += ramdiskSuffix
	} else if c.InRecovery() && !c.OnlyInRecovery() {
		c.Properties.SubName += recoverySuffix
	}

	ctx := &moduleContext{
		ModuleContext: actx,
		moduleContextImpl: moduleContextImpl{
			mod: c,
		},
	}
	ctx.ctx = ctx

	deps := c.depsToPaths(ctx)
	if ctx.Failed() {
		return
	}

	if c.Properties.Clang != nil && *c.Properties.Clang == false {
		ctx.PropertyErrorf("clang", "false (GCC) is no longer supported")
	}

	flags := Flags{
		Toolchain: c.toolchain(ctx),
		EmitXrefs: ctx.Config().EmitXrefRules(),
		Sdclang:   c.sdclang(ctx),
	}
	if c.compiler != nil {
		flags = c.compiler.compilerFlags(ctx, flags, deps)
	}
	if c.linker != nil {
		flags = c.linker.linkerFlags(ctx, flags)
	}
	if c.stl != nil {
		flags = c.stl.flags(ctx, flags)
	}
	if c.sanitize != nil {
		flags = c.sanitize.flags(ctx, flags)
	}
	if c.coverage != nil {
		flags, deps = c.coverage.flags(ctx, flags, deps)
	}
	if c.lto != nil {
		flags = c.lto.flags(ctx, flags)
	}
	if c.pgo != nil {
		flags = c.pgo.flags(ctx, flags)
	}
	for _, feature := range c.features {
		flags = feature.flags(ctx, flags)
	}
	if ctx.Failed() {
		return
	}

	flags.Local.CFlags, _ = filterList(flags.Local.CFlags, config.IllegalFlags)
	flags.Local.CppFlags, _ = filterList(flags.Local.CppFlags, config.IllegalFlags)
	flags.Local.ConlyFlags, _ = filterList(flags.Local.ConlyFlags, config.IllegalFlags)

	flags.Local.CommonFlags = append(flags.Local.CommonFlags, deps.Flags...)

	for _, dir := range deps.IncludeDirs {
		flags.Local.CommonFlags = append(flags.Local.CommonFlags, "-I"+dir.String())
	}
	for _, dir := range deps.SystemIncludeDirs {
		flags.Local.CommonFlags = append(flags.Local.CommonFlags, "-isystem "+dir.String())
	}

	c.flags = flags
	// We need access to all the flags seen by a source file.
	if c.sabi != nil {
		flags = c.sabi.flags(ctx, flags)
	}

	flags.AssemblerWithCpp = inList("-xassembler-with-cpp", flags.Local.AsFlags)

	// Optimization to reduce size of build.ninja
	// Replace the long list of flags for each file with a module-local variable
	ctx.Variable(pctx, "cflags", strings.Join(flags.Local.CFlags, " "))
	ctx.Variable(pctx, "cppflags", strings.Join(flags.Local.CppFlags, " "))
	ctx.Variable(pctx, "asflags", strings.Join(flags.Local.AsFlags, " "))
	flags.Local.CFlags = []string{"$cflags"}
	flags.Local.CppFlags = []string{"$cppflags"}
	flags.Local.AsFlags = []string{"$asflags"}

	var objs Objects
	if c.compiler != nil {
		objs = c.compiler.compile(ctx, flags, deps)
		if ctx.Failed() {
			return
		}
		c.kytheFiles = objs.kytheFiles
	}

	if c.linker != nil {
		outputFile := c.linker.link(ctx, flags, deps, objs)
		if ctx.Failed() {
			return
		}
		c.outputFile = android.OptionalPathForPath(outputFile)

		// If a lib is directly included in any of the APEXes, unhide the stubs
		// variant having the latest version gets visible to make. In addition,
		// the non-stubs variant is renamed to <libname>.bootstrap. This is to
		// force anything in the make world to link against the stubs library.
		// (unless it is explicitly referenced via .bootstrap suffix or the
		// module is marked with 'bootstrap: true').
		if c.HasStubsVariants() &&
			android.DirectlyInAnyApex(ctx, ctx.baseModuleName()) && !c.InRamdisk() &&
			!c.InRecovery() && !c.UseVndk() && !c.static() && !c.isCoverageVariant() &&
			c.IsStubs() {
			c.Properties.HideFromMake = false // unhide
			// Note: this is still non-installable
		}

		// glob exported headers for snapshot, if BOARD_VNDK_VERSION is current.
		if i, ok := c.linker.(snapshotLibraryInterface); ok && ctx.DeviceConfig().VndkVersion() == "current" {
			if isSnapshotAware(ctx, c) {
				i.collectHeadersForSnapshot(ctx)
			}
		}
	}

	if c.installable() {
		c.installer.install(ctx, c.outputFile.Path())
		if ctx.Failed() {
			return
		}
	}
}

func (c *Module) toolchain(ctx android.BaseModuleContext) config.Toolchain {
	if c.cachedToolchain == nil {
		c.cachedToolchain = config.FindToolchain(ctx.Os(), ctx.Arch())
	}
	return c.cachedToolchain
}

func (c *Module) begin(ctx BaseModuleContext) {
	if c.compiler != nil {
		c.compiler.compilerInit(ctx)
	}
	if c.linker != nil {
		c.linker.linkerInit(ctx)
	}
	if c.stl != nil {
		c.stl.begin(ctx)
	}
	if c.sanitize != nil {
		c.sanitize.begin(ctx)
	}
	if c.coverage != nil {
		c.coverage.begin(ctx)
	}
	if c.sabi != nil {
		c.sabi.begin(ctx)
	}
	if c.vndkdep != nil {
		c.vndkdep.begin(ctx)
	}
	if c.lto != nil {
		c.lto.begin(ctx)
	}
	if c.pgo != nil {
		c.pgo.begin(ctx)
	}
	for _, feature := range c.features {
		feature.begin(ctx)
	}
	if ctx.useSdk() {
		version, err := normalizeNdkApiLevel(ctx, ctx.sdkVersion(), ctx.Arch())
		if err != nil {
			ctx.PropertyErrorf("sdk_version", err.Error())
		}
		c.Properties.Sdk_version = StringPtr(version)
	}
}

func (c *Module) deps(ctx DepsContext) Deps {
	deps := Deps{}

	if c.compiler != nil {
		deps = c.compiler.compilerDeps(ctx, deps)
	}
	// Add the PGO dependency (the clang_rt.profile runtime library), which
	// sometimes depends on symbols from libgcc, before libgcc gets added
	// in linkerDeps().
	if c.pgo != nil {
		deps = c.pgo.deps(ctx, deps)
	}
	if c.linker != nil {
		deps = c.linker.linkerDeps(ctx, deps)
	}
	if c.stl != nil {
		deps = c.stl.deps(ctx, deps)
	}
	if c.sanitize != nil {
		deps = c.sanitize.deps(ctx, deps)
	}
	if c.coverage != nil {
		deps = c.coverage.deps(ctx, deps)
	}
	if c.sabi != nil {
		deps = c.sabi.deps(ctx, deps)
	}
	if c.vndkdep != nil {
		deps = c.vndkdep.deps(ctx, deps)
	}
	if c.lto != nil {
		deps = c.lto.deps(ctx, deps)
	}
	for _, feature := range c.features {
		deps = feature.deps(ctx, deps)
	}

	deps.WholeStaticLibs = android.LastUniqueStrings(deps.WholeStaticLibs)
	deps.StaticLibs = android.LastUniqueStrings(deps.StaticLibs)
	deps.LateStaticLibs = android.LastUniqueStrings(deps.LateStaticLibs)
	deps.SharedLibs = android.LastUniqueStrings(deps.SharedLibs)
	deps.LateSharedLibs = android.LastUniqueStrings(deps.LateSharedLibs)
	deps.HeaderLibs = android.LastUniqueStrings(deps.HeaderLibs)
	deps.RuntimeLibs = android.LastUniqueStrings(deps.RuntimeLibs)

	for _, lib := range deps.ReexportSharedLibHeaders {
		if !inList(lib, deps.SharedLibs) {
			ctx.PropertyErrorf("export_shared_lib_headers", "Shared library not in shared_libs: '%s'", lib)
		}
	}

	for _, lib := range deps.ReexportStaticLibHeaders {
		if !inList(lib, deps.StaticLibs) {
			ctx.PropertyErrorf("export_static_lib_headers", "Static library not in static_libs: '%s'", lib)
		}
	}

	for _, lib := range deps.ReexportHeaderLibHeaders {
		if !inList(lib, deps.HeaderLibs) {
			ctx.PropertyErrorf("export_header_lib_headers", "Header library not in header_libs: '%s'", lib)
		}
	}

	for _, gen := range deps.ReexportGeneratedHeaders {
		if !inList(gen, deps.GeneratedHeaders) {
			ctx.PropertyErrorf("export_generated_headers", "Generated header module not in generated_headers: '%s'", gen)
		}
	}

	return deps
}

func (c *Module) beginMutator(actx android.BottomUpMutatorContext) {
	ctx := &baseModuleContext{
		BaseModuleContext: actx,
		moduleContextImpl: moduleContextImpl{
			mod: c,
		},
	}
	ctx.ctx = ctx

	c.begin(ctx)
}

// Split name#version into name and version
func StubsLibNameAndVersion(name string) (string, string) {
	if sharp := strings.LastIndex(name, "#"); sharp != -1 && sharp != len(name)-1 {
		version := name[sharp+1:]
		libname := name[:sharp]
		return libname, version
	}
	return name, ""
}

func (c *Module) DepsMutator(actx android.BottomUpMutatorContext) {
	if !c.Enabled() {
		return
	}

	ctx := &depsContext{
		BottomUpMutatorContext: actx,
		moduleContextImpl: moduleContextImpl{
			mod: c,
		},
	}
	ctx.ctx = ctx

	deps := c.deps(ctx)

	variantNdkLibs := []string{}
	variantLateNdkLibs := []string{}
	if ctx.Os() == android.Android {
		version := ctx.sdkVersion()

		// rewriteLibs takes a list of names of shared libraries and scans it for three types
		// of names:
		//
		// 1. Name of an NDK library that refers to a prebuilt module.
		//    For each of these, it adds the name of the prebuilt module (which will be in
		//    prebuilts/ndk) to the list of nonvariant libs.
		// 2. Name of an NDK library that refers to an ndk_library module.
		//    For each of these, it adds the name of the ndk_library module to the list of
		//    variant libs.
		// 3. Anything else (so anything that isn't an NDK library).
		//    It adds these to the nonvariantLibs list.
		//
		// The caller can then know to add the variantLibs dependencies differently from the
		// nonvariantLibs

		vendorPublicLibraries := vendorPublicLibraries(actx.Config())
		vendorSnapshotSharedLibs := vendorSnapshotSharedLibs(actx.Config())

		rewriteVendorLibs := func(lib string) string {
			if isLlndkLibrary(lib, ctx.Config()) {
				return lib + llndkLibrarySuffix
			}

			// only modules with BOARD_VNDK_VERSION uses snapshot.
			if c.VndkVersion() != actx.DeviceConfig().VndkVersion() {
				return lib
			}

			if snapshot, ok := vendorSnapshotSharedLibs.get(lib, actx.Arch().ArchType); ok {
				return snapshot
			}

			return lib
		}

		rewriteLibs := func(list []string) (nonvariantLibs []string, variantLibs []string) {
			variantLibs = []string{}
			nonvariantLibs = []string{}
			for _, entry := range list {
				// strip #version suffix out
				name, _ := StubsLibNameAndVersion(entry)
				if ctx.useSdk() && inList(name, ndkPrebuiltSharedLibraries) {
					if !inList(name, ndkMigratedLibs) {
						nonvariantLibs = append(nonvariantLibs, name+".ndk."+version)
					} else {
						variantLibs = append(variantLibs, name+ndkLibrarySuffix)
					}
				} else if ctx.useVndk() {
					nonvariantLibs = append(nonvariantLibs, rewriteVendorLibs(entry))
				} else if (ctx.Platform() || ctx.ProductSpecific()) && inList(name, *vendorPublicLibraries) {
					vendorPublicLib := name + vendorPublicLibrarySuffix
					if actx.OtherModuleExists(vendorPublicLib) {
						nonvariantLibs = append(nonvariantLibs, vendorPublicLib)
					} else {
						// This can happen if vendor_public_library module is defined in a
						// namespace that isn't visible to the current module. In that case,
						// link to the original library.
						nonvariantLibs = append(nonvariantLibs, name)
					}
				} else {
					// put name#version back
					nonvariantLibs = append(nonvariantLibs, entry)
				}
			}
			return nonvariantLibs, variantLibs
		}

		deps.SharedLibs, variantNdkLibs = rewriteLibs(deps.SharedLibs)
		deps.LateSharedLibs, variantLateNdkLibs = rewriteLibs(deps.LateSharedLibs)
		deps.ReexportSharedLibHeaders, _ = rewriteLibs(deps.ReexportSharedLibHeaders)
		if ctx.useVndk() {
			for idx, lib := range deps.RuntimeLibs {
				deps.RuntimeLibs[idx] = rewriteVendorLibs(lib)
			}
		}
	}

	buildStubs := false
	if c.linker != nil {
		if library, ok := c.linker.(*libraryDecorator); ok {
			if library.buildStubs() {
				buildStubs = true
			}
		}
	}

	rewriteSnapshotLibs := func(lib string, snapshotMap *snapshotMap) string {
		// only modules with BOARD_VNDK_VERSION uses snapshot.
		if c.VndkVersion() != actx.DeviceConfig().VndkVersion() {
			return lib
		}

		if snapshot, ok := snapshotMap.get(lib, actx.Arch().ArchType); ok {
			return snapshot
		}

		return lib
	}

	vendorSnapshotHeaderLibs := vendorSnapshotHeaderLibs(actx.Config())
	for _, lib := range deps.HeaderLibs {
		depTag := headerDepTag
		if inList(lib, deps.ReexportHeaderLibHeaders) {
			depTag = headerExportDepTag
		}

		lib = rewriteSnapshotLibs(lib, vendorSnapshotHeaderLibs)

		if buildStubs {
			actx.AddFarVariationDependencies(append(ctx.Target().Variations(), c.ImageVariation()),
				depTag, lib)
		} else {
			actx.AddVariationDependencies(nil, depTag, lib)
		}
	}

	if buildStubs {
		// Stubs lib does not have dependency to other static/shared libraries.
		// Don't proceed.
		return
	}

	syspropImplLibraries := syspropImplLibraries(actx.Config())
	vendorSnapshotStaticLibs := vendorSnapshotStaticLibs(actx.Config())

	for _, lib := range deps.WholeStaticLibs {
		depTag := wholeStaticDepTag
		if impl, ok := syspropImplLibraries[lib]; ok {
			lib = impl
		}

		lib = rewriteSnapshotLibs(lib, vendorSnapshotStaticLibs)

		actx.AddVariationDependencies([]blueprint.Variation{
			{Mutator: "link", Variation: "static"},
		}, depTag, lib)
	}

	for _, lib := range deps.StaticLibs {
		depTag := StaticDepTag
		if inList(lib, deps.ReexportStaticLibHeaders) {
			depTag = staticExportDepTag
		}

		if impl, ok := syspropImplLibraries[lib]; ok {
			lib = impl
		}

		lib = rewriteSnapshotLibs(lib, vendorSnapshotStaticLibs)

		actx.AddVariationDependencies([]blueprint.Variation{
			{Mutator: "link", Variation: "static"},
		}, depTag, lib)
	}

	// staticUnwinderDep is treated as staticDep for Q apexes
	// so that native libraries/binaries are linked with static unwinder
	// because Q libc doesn't have unwinder APIs
	if deps.StaticUnwinderIfLegacy {
		actx.AddVariationDependencies([]blueprint.Variation{
			{Mutator: "link", Variation: "static"},
		}, staticUnwinderDepTag, staticUnwinder(actx))
	}

	for _, lib := range deps.LateStaticLibs {
		actx.AddVariationDependencies([]blueprint.Variation{
			{Mutator: "link", Variation: "static"},
		}, lateStaticDepTag, rewriteSnapshotLibs(lib, vendorSnapshotStaticLibs))
	}

	addSharedLibDependencies := func(depTag DependencyTag, name string, version string) {
		var variations []blueprint.Variation
		variations = append(variations, blueprint.Variation{Mutator: "link", Variation: "shared"})
		if version != "" && VersionVariantAvailable(c) {
			// Version is explicitly specified. i.e. libFoo#30
			variations = append(variations, blueprint.Variation{Mutator: "version", Variation: version})
			depTag.ExplicitlyVersioned = true
		}
		actx.AddVariationDependencies(variations, depTag, name)

		// If the version is not specified, add dependency to all stubs libraries.
		// The stubs library will be used when the depending module is built for APEX and
		// the dependent module is not in the same APEX.
		if version == "" && VersionVariantAvailable(c) {
			for _, ver := range stubsVersionsFor(actx.Config())[name] {
				// Note that depTag.ExplicitlyVersioned is false in this case.
				actx.AddVariationDependencies([]blueprint.Variation{
					{Mutator: "link", Variation: "shared"},
					{Mutator: "version", Variation: ver},
				}, depTag, name)
			}
		}
	}

	// shared lib names without the #version suffix
	var sharedLibNames []string

	for _, lib := range deps.SharedLibs {
		depTag := SharedDepTag
		if c.static() {
			depTag = SharedFromStaticDepTag
		}
		if inList(lib, deps.ReexportSharedLibHeaders) {
			depTag = sharedExportDepTag
		}

		if impl, ok := syspropImplLibraries[lib]; ok {
			lib = impl
		}

		name, version := StubsLibNameAndVersion(lib)
		sharedLibNames = append(sharedLibNames, name)

		addSharedLibDependencies(depTag, name, version)
	}

	for _, lib := range deps.LateSharedLibs {
		if inList(lib, sharedLibNames) {
			// This is to handle the case that some of the late shared libs (libc, libdl, libm, ...)
			// are added also to SharedLibs with version (e.g., libc#10). If not skipped, we will be
			// linking against both the stubs lib and the non-stubs lib at the same time.
			continue
		}
		addSharedLibDependencies(lateSharedDepTag, lib, "")
	}

	actx.AddVariationDependencies([]blueprint.Variation{
		{Mutator: "link", Variation: "shared"},
	}, runtimeDepTag, deps.RuntimeLibs...)

	actx.AddDependency(c, genSourceDepTag, deps.GeneratedSources...)

	for _, gen := range deps.GeneratedHeaders {
		depTag := genHeaderDepTag
		if inList(gen, deps.ReexportGeneratedHeaders) {
			depTag = genHeaderExportDepTag
		}
		actx.AddDependency(c, depTag, gen)
	}

	actx.AddVariationDependencies(nil, objDepTag, deps.ObjFiles...)

	if deps.CrtBegin != "" {
		actx.AddVariationDependencies(nil, CrtBeginDepTag, deps.CrtBegin)
	}
	if deps.CrtEnd != "" {
		actx.AddVariationDependencies(nil, CrtEndDepTag, deps.CrtEnd)
	}
	if deps.LinkerFlagsFile != "" {
		actx.AddDependency(c, linkerFlagsDepTag, deps.LinkerFlagsFile)
	}
	if deps.DynamicLinker != "" {
		actx.AddDependency(c, dynamicLinkerDepTag, deps.DynamicLinker)
	}

	version := ctx.sdkVersion()
	actx.AddVariationDependencies([]blueprint.Variation{
		{Mutator: "ndk_api", Variation: version},
		{Mutator: "link", Variation: "shared"},
	}, ndkStubDepTag, variantNdkLibs...)
	actx.AddVariationDependencies([]blueprint.Variation{
		{Mutator: "ndk_api", Variation: version},
		{Mutator: "link", Variation: "shared"},
	}, ndkLateStubDepTag, variantLateNdkLibs...)

	if vndkdep := c.vndkdep; vndkdep != nil {
		if vndkdep.isVndkExt() {
			actx.AddVariationDependencies([]blueprint.Variation{
				c.ImageVariation(),
				{Mutator: "link", Variation: "shared"},
			}, vndkExtDepTag, vndkdep.getVndkExtendsModuleName())
		}
	}
}

func BeginMutator(ctx android.BottomUpMutatorContext) {
	if c, ok := ctx.Module().(*Module); ok && c.Enabled() {
		c.beginMutator(ctx)
	}
}

// Whether a module can link to another module, taking into
// account NDK linking.
func checkLinkType(ctx android.ModuleContext, from LinkableInterface, to LinkableInterface, tag DependencyTag) {
	if from.Module().Target().Os != android.Android {
		// Host code is not restricted
		return
	}

	// VNDK is cc.Module supported only for now.
	if ccFrom, ok := from.(*Module); ok && from.UseVndk() {
		// Though vendor code is limited by the vendor mutator,
		// each vendor-available module needs to check
		// link-type for VNDK.
		if ccTo, ok := to.(*Module); ok {
			if ccFrom.vndkdep != nil {
				ccFrom.vndkdep.vndkCheckLinkType(ctx, ccTo, tag)
			}
		} else {
			ctx.ModuleErrorf("Attempting to link VNDK cc.Module with unsupported module type")
		}
		return
	}
	if from.SdkVersion() == "" {
		// Platform code can link to anything
		return
	}
	if from.InRamdisk() {
		// Ramdisk code is not NDK
		return
	}
	if from.InRecovery() {
		// Recovery code is not NDK
		return
	}
	if to.ToolchainLibrary() {
		// These are always allowed
		return
	}
	if to.NdkPrebuiltStl() {
		// These are allowed, but they don't set sdk_version
		return
	}
	if to.StubDecorator() {
		// These aren't real libraries, but are the stub shared libraries that are included in
		// the NDK.
		return
	}

	if strings.HasPrefix(ctx.ModuleName(), "libclang_rt.") && to.Module().Name() == "libc++" {
		// Bug: http://b/121358700 - Allow libclang_rt.* shared libraries (with sdk_version)
		// to link to libc++ (non-NDK and without sdk_version).
		return
	}

	if to.SdkVersion() == "" {
		// NDK code linking to platform code is never okay.
		ctx.ModuleErrorf("depends on non-NDK-built library %q",
			ctx.OtherModuleName(to.Module()))
		return
	}

	// At this point we know we have two NDK libraries, but we need to
	// check that we're not linking against anything built against a higher
	// API level, as it is only valid to link against older or equivalent
	// APIs.

	// Current can link against anything.
	if from.SdkVersion() != "current" {
		// Otherwise we need to check.
		if to.SdkVersion() == "current" {
			// Current can't be linked against by anything else.
			ctx.ModuleErrorf("links %q built against newer API version %q",
				ctx.OtherModuleName(to.Module()), "current")
		} else {
			fromApi, err := strconv.Atoi(from.SdkVersion())
			if err != nil {
				ctx.PropertyErrorf("sdk_version",
					"Invalid sdk_version value (must be int or current): %q",
					from.SdkVersion())
			}
			toApi, err := strconv.Atoi(to.SdkVersion())
			if err != nil {
				ctx.PropertyErrorf("sdk_version",
					"Invalid sdk_version value (must be int or current): %q",
					to.SdkVersion())
			}

			if toApi > fromApi {
				ctx.ModuleErrorf("links %q built against newer API version %q",
					ctx.OtherModuleName(to.Module()), to.SdkVersion())
			}
		}
	}

	// Also check that the two STL choices are compatible.
	fromStl := from.SelectedStl()
	toStl := to.SelectedStl()
	if fromStl == "" || toStl == "" {
		// Libraries that don't use the STL are unrestricted.
	} else if fromStl == "ndk_system" || toStl == "ndk_system" {
		// We can be permissive with the system "STL" since it is only the C++
		// ABI layer, but in the future we should make sure that everyone is
		// using either libc++ or nothing.
	} else if getNdkStlFamily(from) != getNdkStlFamily(to) {
		ctx.ModuleErrorf("uses %q and depends on %q which uses incompatible %q",
			from.SelectedStl(), ctx.OtherModuleName(to.Module()),
			to.SelectedStl())
	}
}

// Tests whether the dependent library is okay to be double loaded inside a single process.
// If a library has a vendor variant and is a (transitive) dependency of an LLNDK library,
// it is subject to be double loaded. Such lib should be explicitly marked as double_loadable: true
// or as vndk-sp (vndk: { enabled: true, support_system_process: true}).
func checkDoubleLoadableLibraries(ctx android.TopDownMutatorContext) {
	check := func(child, parent android.Module) bool {
		to, ok := child.(*Module)
		if !ok {
			// follow thru cc.Defaults, etc.
			return true
		}

		if lib, ok := to.linker.(*libraryDecorator); !ok || !lib.shared() {
			return false
		}

		// if target lib has no vendor variant, keep checking dependency graph
		if !to.HasVendorVariant() {
			return true
		}

		if to.isVndkSp() || to.isLlndk(ctx.Config()) || Bool(to.VendorProperties.Double_loadable) {
			return false
		}

		var stringPath []string
		for _, m := range ctx.GetWalkPath() {
			stringPath = append(stringPath, m.Name())
		}
		ctx.ModuleErrorf("links a library %q which is not LL-NDK, "+
			"VNDK-SP, or explicitly marked as 'double_loadable:true'. "+
			"(dependency: %s)", ctx.OtherModuleName(to), strings.Join(stringPath, " -> "))
		return false
	}
	if module, ok := ctx.Module().(*Module); ok {
		if lib, ok := module.linker.(*libraryDecorator); ok && lib.shared() {
			if module.isLlndk(ctx.Config()) || Bool(module.VendorProperties.Double_loadable) {
				ctx.WalkDeps(check)
			}
		}
	}
}

func (c *Module) sdclang(ctx BaseModuleContext) bool {
	sdclang := Bool(c.Properties.Sdclang)

	// SDLLVM is not for host build
	if ctx.Host() || config.ForceSDClangOff {
		return false
	}

	if c.Properties.Sdclang == nil && config.SDClang {
		return true
	}

	return sdclang
}

// Convert dependencies to paths.  Returns a PathDeps containing paths
func (c *Module) depsToPaths(ctx android.ModuleContext) PathDeps {
	var depPaths PathDeps

	directStaticDeps := []LinkableInterface{}
	directSharedDeps := []LinkableInterface{}

	vendorPublicLibraries := vendorPublicLibraries(ctx.Config())

	reexportExporter := func(exporter exportedFlagsProducer) {
		depPaths.ReexportedDirs = append(depPaths.ReexportedDirs, exporter.exportedDirs()...)
		depPaths.ReexportedSystemDirs = append(depPaths.ReexportedSystemDirs, exporter.exportedSystemDirs()...)
		depPaths.ReexportedFlags = append(depPaths.ReexportedFlags, exporter.exportedFlags()...)
		depPaths.ReexportedDeps = append(depPaths.ReexportedDeps, exporter.exportedDeps()...)
		depPaths.ReexportedGeneratedHeaders = append(depPaths.ReexportedGeneratedHeaders, exporter.exportedGeneratedHeaders()...)
	}

	ctx.VisitDirectDeps(func(dep android.Module) {
		depName := ctx.OtherModuleName(dep)
		depTag := ctx.OtherModuleDependencyTag(dep)

		ccDep, ok := dep.(LinkableInterface)
		if !ok {

			// handling for a few module types that aren't cc Module but that are also supported
			switch depTag {
			case genSourceDepTag:
				if genRule, ok := dep.(genrule.SourceFileGenerator); ok {
					depPaths.GeneratedSources = append(depPaths.GeneratedSources,
						genRule.GeneratedSourceFiles()...)
				} else {
					ctx.ModuleErrorf("module %q is not a gensrcs or genrule", depName)
				}
				// Support exported headers from a generated_sources dependency
				fallthrough
			case genHeaderDepTag, genHeaderExportDepTag:
				if genRule, ok := dep.(genrule.SourceFileGenerator); ok {
					depPaths.GeneratedHeaders = append(depPaths.GeneratedHeaders,
						genRule.GeneratedSourceFiles()...)
					depPaths.GeneratedDeps = append(depPaths.GeneratedDeps,
						genRule.GeneratedDeps()...)
					dirs := genRule.GeneratedHeaderDirs()
					depPaths.IncludeDirs = append(depPaths.IncludeDirs, dirs...)
					if depTag == genHeaderExportDepTag {
						depPaths.ReexportedDirs = append(depPaths.ReexportedDirs, dirs...)
						depPaths.ReexportedGeneratedHeaders = append(depPaths.ReexportedGeneratedHeaders,
							genRule.GeneratedSourceFiles()...)
						depPaths.ReexportedDeps = append(depPaths.ReexportedDeps, genRule.GeneratedDeps()...)
						// Add these re-exported flags to help header-abi-dumper to infer the abi exported by a library.
						c.sabi.Properties.ReexportedIncludes = append(c.sabi.Properties.ReexportedIncludes, dirs.Strings()...)

					}
				} else {
					ctx.ModuleErrorf("module %q is not a genrule", depName)
				}
			case linkerFlagsDepTag:
				if genRule, ok := dep.(genrule.SourceFileGenerator); ok {
					files := genRule.GeneratedSourceFiles()
					if len(files) == 1 {
						depPaths.LinkerFlagsFile = android.OptionalPathForPath(files[0])
					} else if len(files) > 1 {
						ctx.ModuleErrorf("module %q can only generate a single file if used for a linker flag file", depName)
					}
				} else {
					ctx.ModuleErrorf("module %q is not a genrule", depName)
				}
			}
			return
		}

		if depTag == android.ProtoPluginDepTag {
			return
		}
		if depTag == llndkImplDep {
			return
		}

		if dep.Target().Os != ctx.Os() {
			ctx.ModuleErrorf("OS mismatch between %q and %q", ctx.ModuleName(), depName)
			return
		}
		if dep.Target().Arch.ArchType != ctx.Arch().ArchType {
			ctx.ModuleErrorf("Arch mismatch between %q(%v) and %q(%v)",
				ctx.ModuleName(), ctx.Arch().ArchType, depName, dep.Target().Arch.ArchType)
			return
		}

		// re-exporting flags
		if depTag == reuseObjTag {
			// reusing objects only make sense for cc.Modules.
			if ccReuseDep, ok := ccDep.(*Module); ok && ccDep.CcLibraryInterface() {
				c.staticVariant = ccDep
				objs, exporter := ccReuseDep.compiler.(libraryInterface).reuseObjs()
				depPaths.Objs = depPaths.Objs.Append(objs)
				reexportExporter(exporter)
				return
			}
		}

		if depTag == staticVariantTag {
			// staticVariants are a cc.Module specific concept.
			if _, ok := ccDep.(*Module); ok && ccDep.CcLibraryInterface() {
				c.staticVariant = ccDep
				return
			}
		}

		// For the dependency from platform to apex, use the latest stubs
		c.apexSdkVersion = android.FutureApiLevel
		if !c.IsForPlatform() {
			c.apexSdkVersion = c.ApexProperties.Info.MinSdkVersion
		}

		if android.InList("hwaddress", ctx.Config().SanitizeDevice()) {
			// In hwasan build, we override apexSdkVersion to the FutureApiLevel(10000)
			// so that even Q(29/Android10) apexes could use the dynamic unwinder by linking the newer stubs(e.g libc(R+)).
			// (b/144430859)
			c.apexSdkVersion = android.FutureApiLevel
		}

		if depTag == staticUnwinderDepTag {
			// Use static unwinder for legacy (min_sdk_version = 29) apexes (b/144430859)
			if c.apexSdkVersion <= android.SdkVersion_Android10 {
				depTag = StaticDepTag
			} else {
				return
			}
		}

		// Extract ExplicitlyVersioned field from the depTag and reset it inside the struct.
		// Otherwise, SharedDepTag and lateSharedDepTag with ExplicitlyVersioned set to true
		// won't be matched to SharedDepTag and lateSharedDepTag.
		explicitlyVersioned := false
		if t, ok := depTag.(DependencyTag); ok {
			explicitlyVersioned = t.ExplicitlyVersioned
			t.ExplicitlyVersioned = false
			depTag = t
		}

		if t, ok := depTag.(DependencyTag); ok && t.Library {
			depIsStatic := false
			switch depTag {
			case StaticDepTag, staticExportDepTag, lateStaticDepTag, wholeStaticDepTag:
				depIsStatic = true
			}
			if ccDep.CcLibrary() && !depIsStatic {
				depIsStubs := ccDep.BuildStubs()
				depHasStubs := VersionVariantAvailable(c) && ccDep.HasStubsVariants()
				depInSameApex := android.DirectlyInApex(c.ApexName(), depName)
				depInPlatform := !android.DirectlyInAnyApex(ctx, depName)

				var useThisDep bool
				if depIsStubs && explicitlyVersioned {
					// Always respect dependency to the versioned stubs (i.e. libX#10)
					useThisDep = true
				} else if !depHasStubs {
					// Use non-stub variant if that is the only choice
					// (i.e. depending on a lib without stubs.version property)
					useThisDep = true
				} else if c.IsForPlatform() {
					// If not building for APEX, use stubs only when it is from
					// an APEX (and not from platform)
					useThisDep = (depInPlatform != depIsStubs)
					if c.bootstrap() {
						// However, for host, ramdisk, recovery or bootstrap modules,
						// always link to non-stub variant
						useThisDep = !depIsStubs
					}
				} else {
					// If building for APEX, use stubs only when it is not from
					// the same APEX
					useThisDep = (depInSameApex != depIsStubs)
				}

				// when to use (unspecified) stubs, check min_sdk_version and choose the right one
				if useThisDep && depIsStubs && !explicitlyVersioned {
					versionToUse, err := c.ChooseSdkVersion(ccDep.StubsVersions(), c.apexSdkVersion)
					if err != nil {
						ctx.OtherModuleErrorf(dep, err.Error())
						return
					}
					if versionToUse != ccDep.StubsVersion() {
						useThisDep = false
					}
				}

				if !useThisDep {
					return // stop processing this dep
				}
			}
			if c.UseVndk() {
				if m, ok := ccDep.(*Module); ok && m.IsStubs() { // LLNDK
					// by default, use current version of LLNDK
					versionToUse := ""
					versions := stubsVersionsFor(ctx.Config())[depName]
					if c.ApexName() != "" && len(versions) > 0 {
						// if this is for use_vendor apex && dep has stubsVersions
						// apply the same rule of apex sdk enforcement to choose right version
						var err error
						versionToUse, err = c.ChooseSdkVersion(versions, c.apexSdkVersion)
						if err != nil {
							ctx.OtherModuleErrorf(dep, err.Error())
							return
						}
					}
					if versionToUse != ccDep.StubsVersion() {
						return
					}
				}
			}

			depPaths.IncludeDirs = append(depPaths.IncludeDirs, ccDep.IncludeDirs()...)

			// Exporting flags only makes sense for cc.Modules
			if _, ok := ccDep.(*Module); ok {
				if i, ok := ccDep.(*Module).linker.(exportedFlagsProducer); ok {
					depPaths.SystemIncludeDirs = append(depPaths.SystemIncludeDirs, i.exportedSystemDirs()...)
					depPaths.GeneratedHeaders = append(depPaths.GeneratedHeaders, i.exportedGeneratedHeaders()...)
					depPaths.GeneratedDeps = append(depPaths.GeneratedDeps, i.exportedDeps()...)
					depPaths.Flags = append(depPaths.Flags, i.exportedFlags()...)

					if t.ReexportFlags {
						reexportExporter(i)
						// Add these re-exported flags to help header-abi-dumper to infer the abi exported by a library.
						// Re-exported shared library headers must be included as well since they can help us with type information
						// about template instantiations (instantiated from their headers).
						// -isystem headers are not included since for bionic libraries, abi-filtering is taken care of by version
						// scripts.
						c.sabi.Properties.ReexportedIncludes = append(
							c.sabi.Properties.ReexportedIncludes, i.exportedDirs().Strings()...)
					}
				}
			}
			checkLinkType(ctx, c, ccDep, t)
		}

		var ptr *android.Paths
		var depPtr *android.Paths

		linkFile := ccDep.OutputFile()
		depFile := android.OptionalPath{}

		switch depTag {
		case ndkStubDepTag, SharedDepTag, SharedFromStaticDepTag, sharedExportDepTag:
			ptr = &depPaths.SharedLibs
			depPtr = &depPaths.SharedLibsDeps
			depFile = ccDep.Toc()
			directSharedDeps = append(directSharedDeps, ccDep)

		case earlySharedDepTag:
			ptr = &depPaths.EarlySharedLibs
			depPtr = &depPaths.EarlySharedLibsDeps
			depFile = ccDep.Toc()
			directSharedDeps = append(directSharedDeps, ccDep)
		case lateSharedDepTag, ndkLateStubDepTag:
			ptr = &depPaths.LateSharedLibs
			depPtr = &depPaths.LateSharedLibsDeps
			depFile = ccDep.Toc()
		case StaticDepTag, staticExportDepTag:
			ptr = nil
			directStaticDeps = append(directStaticDeps, ccDep)
		case lateStaticDepTag:
			ptr = &depPaths.LateStaticLibs
		case wholeStaticDepTag:
			ptr = &depPaths.WholeStaticLibs
			if !ccDep.CcLibraryInterface() || !ccDep.Static() {
				ctx.ModuleErrorf("module %q not a static library", depName)
				return
			}

			// Because the static library objects are included, this only makes sense
			// in the context of proper cc.Modules.
			if ccWholeStaticLib, ok := ccDep.(*Module); ok {
				staticLib := ccWholeStaticLib.linker.(libraryInterface)
				if missingDeps := staticLib.getWholeStaticMissingDeps(); missingDeps != nil {
					postfix := " (required by " + ctx.OtherModuleName(dep) + ")"
					for i := range missingDeps {
						missingDeps[i] += postfix
					}
					ctx.AddMissingDependencies(missingDeps)
				}
				depPaths.WholeStaticLibObjs = depPaths.WholeStaticLibObjs.Append(staticLib.objs())
			} else {
				ctx.ModuleErrorf(
					"non-cc.Modules cannot be included as whole static libraries.", depName)
				return
			}
		case headerDepTag:
			// Nothing
		case objDepTag:
			depPaths.Objs.objFiles = append(depPaths.Objs.objFiles, linkFile.Path())
		case CrtBeginDepTag:
			depPaths.CrtBegin = linkFile
		case CrtEndDepTag:
			depPaths.CrtEnd = linkFile
		case dynamicLinkerDepTag:
			depPaths.DynamicLinker = linkFile
		}

		switch depTag {
		case StaticDepTag, staticExportDepTag, lateStaticDepTag:
			if !ccDep.CcLibraryInterface() || !ccDep.Static() {
				ctx.ModuleErrorf("module %q not a static library", depName)
				return
			}

			// When combining coverage files for shared libraries and executables, coverage files
			// in static libraries act as if they were whole static libraries. The same goes for
			// source based Abi dump files.
			// This should only be done for cc.Modules
			if c, ok := ccDep.(*Module); ok {
				staticLib := c.linker.(libraryInterface)
				depPaths.StaticLibObjs.coverageFiles = append(depPaths.StaticLibObjs.coverageFiles,
					staticLib.objs().coverageFiles...)
				depPaths.StaticLibObjs.sAbiDumpFiles = append(depPaths.StaticLibObjs.sAbiDumpFiles,
					staticLib.objs().sAbiDumpFiles...)
			}
		}

		if ptr != nil {
			if !linkFile.Valid() {
				if !ctx.Config().AllowMissingDependencies() {
					ctx.ModuleErrorf("module %q missing output file", depName)
				} else {
					ctx.AddMissingDependencies([]string{depName})
				}
				return
			}
			*ptr = append(*ptr, linkFile.Path())
		}

		if depPtr != nil {
			dep := depFile
			if !dep.Valid() {
				dep = linkFile
			}
			*depPtr = append(*depPtr, dep.Path())
		}

		vendorSuffixModules := vendorSuffixModules(ctx.Config())

		baseLibName := func(depName string) string {
			libName := strings.TrimSuffix(depName, llndkLibrarySuffix)
			libName = strings.TrimSuffix(libName, vendorPublicLibrarySuffix)
			libName = strings.TrimPrefix(libName, "prebuilt_")
			return libName
		}

		makeLibName := func(depName string) string {
			libName := baseLibName(depName)
			isLLndk := isLlndkLibrary(libName, ctx.Config())
			isVendorPublicLib := inList(libName, *vendorPublicLibraries)
			bothVendorAndCoreVariantsExist := ccDep.HasVendorVariant() || isLLndk

			if c, ok := ccDep.(*Module); ok {
				// Use base module name for snapshots when exporting to Makefile.
				if c.isSnapshotPrebuilt() {
					baseName := c.BaseModuleName()

					if c.IsVndk() {
						return baseName + ".vendor"
					}

					if vendorSuffixModules[baseName] {
						return baseName + ".vendor"
					} else {
						return baseName
					}
				}
			}

			if ctx.DeviceConfig().VndkUseCoreVariant() && ccDep.IsVndk() && !ccDep.MustUseVendorVariant() && !c.InRamdisk() && !c.InRecovery() {
				// The vendor module is a no-vendor-variant VNDK library.  Depend on the
				// core module instead.
				return libName
			} else if c.UseVndk() && bothVendorAndCoreVariantsExist {
				// The vendor module in Make will have been renamed to not conflict with the core
				// module, so update the dependency name here accordingly.
				return libName + c.getNameSuffixWithVndkVersion(ctx)
			} else if (ctx.Platform() || ctx.ProductSpecific()) && isVendorPublicLib {
				return libName + vendorPublicLibrarySuffix
			} else if ccDep.InRamdisk() && !ccDep.OnlyInRamdisk() {
				return libName + ramdiskSuffix
			} else if ccDep.InRecovery() && !ccDep.OnlyInRecovery() {
				return libName + recoverySuffix
			} else if ccDep.Module().Target().NativeBridge == android.NativeBridgeEnabled {
				return libName + nativeBridgeSuffix
			} else {
				return libName
			}
		}

		// Export the shared libs to Make.
		switch depTag {
		case SharedDepTag, sharedExportDepTag, lateSharedDepTag, earlySharedDepTag:
			if ccDep.CcLibrary() {
				if ccDep.BuildStubs() && android.InAnyApex(depName) {
					// Add the dependency to the APEX(es) providing the library so that
					// m <module> can trigger building the APEXes as well.
					for _, an := range android.GetApexesForModule(depName) {
						c.Properties.ApexesProvidingSharedLibs = append(
							c.Properties.ApexesProvidingSharedLibs, an)
					}
				}
			}

			// Note: the order of libs in this list is not important because
			// they merely serve as Make dependencies and do not affect this lib itself.
			c.Properties.AndroidMkSharedLibs = append(
				c.Properties.AndroidMkSharedLibs, makeLibName(depName))
			// Record baseLibName for snapshots.
			c.Properties.SnapshotSharedLibs = append(c.Properties.SnapshotSharedLibs, baseLibName(depName))
		case ndkStubDepTag, ndkLateStubDepTag:
			c.Properties.AndroidMkSharedLibs = append(
				c.Properties.AndroidMkSharedLibs,
				depName+"."+ccDep.ApiLevel())
		case StaticDepTag, staticExportDepTag, lateStaticDepTag:
			c.Properties.AndroidMkStaticLibs = append(
				c.Properties.AndroidMkStaticLibs, makeLibName(depName))
		case runtimeDepTag:
			c.Properties.AndroidMkRuntimeLibs = append(
				c.Properties.AndroidMkRuntimeLibs, makeLibName(depName))
			// Record baseLibName for snapshots.
			c.Properties.SnapshotRuntimeLibs = append(c.Properties.SnapshotRuntimeLibs, baseLibName(depName))
		case wholeStaticDepTag:
			c.Properties.AndroidMkWholeStaticLibs = append(
				c.Properties.AndroidMkWholeStaticLibs, makeLibName(depName))
		}
	})

	// use the ordered dependencies as this module's dependencies
	depPaths.StaticLibs = append(depPaths.StaticLibs, orderStaticModuleDeps(c, directStaticDeps, directSharedDeps)...)

	// Dedup exported flags from dependencies
	depPaths.Flags = android.FirstUniqueStrings(depPaths.Flags)
	depPaths.IncludeDirs = android.FirstUniquePaths(depPaths.IncludeDirs)
	depPaths.SystemIncludeDirs = android.FirstUniquePaths(depPaths.SystemIncludeDirs)
	depPaths.GeneratedHeaders = android.FirstUniquePaths(depPaths.GeneratedHeaders)
	depPaths.GeneratedDeps = android.FirstUniquePaths(depPaths.GeneratedDeps)
	depPaths.ReexportedDirs = android.FirstUniquePaths(depPaths.ReexportedDirs)
	depPaths.ReexportedSystemDirs = android.FirstUniquePaths(depPaths.ReexportedSystemDirs)
	depPaths.ReexportedFlags = android.FirstUniqueStrings(depPaths.ReexportedFlags)
	depPaths.ReexportedDeps = android.FirstUniquePaths(depPaths.ReexportedDeps)
	depPaths.ReexportedGeneratedHeaders = android.FirstUniquePaths(depPaths.ReexportedGeneratedHeaders)

	if c.sabi != nil {
		c.sabi.Properties.ReexportedIncludes = android.FirstUniqueStrings(c.sabi.Properties.ReexportedIncludes)
	}

	return depPaths
}

func (c *Module) InstallInData() bool {
	if c.installer == nil {
		return false
	}
	return c.installer.inData()
}

func (c *Module) InstallInSanitizerDir() bool {
	if c.installer == nil {
		return false
	}
	if c.sanitize != nil && c.sanitize.inSanitizerDir() {
		return true
	}
	return c.installer.inSanitizerDir()
}

func (c *Module) InstallInRamdisk() bool {
	return c.InRamdisk()
}

func (c *Module) InstallInRecovery() bool {
	return c.InRecovery()
}

func (c *Module) SkipInstall() {
	if c.installer == nil {
		c.ModuleBase.SkipInstall()
		return
	}
	c.installer.skipInstall(c)
}

func (c *Module) HostToolPath() android.OptionalPath {
	if c.installer == nil {
		return android.OptionalPath{}
	}
	return c.installer.hostToolPath()
}

func (c *Module) IntermPathForModuleOut() android.OptionalPath {
	return c.outputFile
}

func (c *Module) OutputFiles(tag string) (android.Paths, error) {
	switch tag {
	case "":
		if c.outputFile.Valid() {
			return android.Paths{c.outputFile.Path()}, nil
		}
		return android.Paths{}, nil
	default:
		return nil, fmt.Errorf("unsupported module reference tag %q", tag)
	}
}

func (c *Module) static() bool {
	if static, ok := c.linker.(interface {
		static() bool
	}); ok {
		return static.static()
	}
	return false
}

func (c *Module) staticBinary() bool {
	if static, ok := c.linker.(interface {
		staticBinary() bool
	}); ok {
		return static.staticBinary()
	}
	return false
}

func (c *Module) header() bool {
	if h, ok := c.linker.(interface {
		header() bool
	}); ok {
		return h.header()
	}
	return false
}

func (c *Module) getMakeLinkType(actx android.ModuleContext) string {
	if c.UseVndk() {
		if lib, ok := c.linker.(*llndkStubDecorator); ok {
			if Bool(lib.Properties.Vendor_available) {
				return "native:vndk"
			}
			return "native:vndk_private"
		}
		if c.IsVndk() && !c.isVndkExt() {
			if Bool(c.VendorProperties.Vendor_available) {
				return "native:vndk"
			}
			return "native:vndk_private"
		}
		if c.inProduct() {
			return "native:product"
		}
		return "native:vendor"
	} else if c.InRamdisk() {
		return "native:ramdisk"
	} else if c.InRecovery() {
		return "native:recovery"
	} else if c.Target().Os == android.Android && String(c.Properties.Sdk_version) != "" {
		return "native:ndk:none:none"
		// TODO(b/114741097): use the correct ndk stl once build errors have been fixed
		//family, link := getNdkStlFamilyAndLinkType(c)
		//return fmt.Sprintf("native:ndk:%s:%s", family, link)
	} else if actx.DeviceConfig().VndkUseCoreVariant() && !c.MustUseVendorVariant() {
		return "native:platform_vndk"
	} else {
		return "native:platform"
	}
}

// Overrides ApexModule.IsInstallabeToApex()
// Only shared/runtime libraries and "test_per_src" tests are installable to APEX.
func (c *Module) IsInstallableToApex() bool {
	if shared, ok := c.linker.(interface {
		shared() bool
	}); ok {
		// Stub libs and prebuilt libs in a versioned SDK are not
		// installable to APEX even though they are shared libs.
		return shared.shared() && !c.IsStubs() && c.ContainingSdk().Unversioned()
	} else if _, ok := c.linker.(testPerSrc); ok {
		return true
	}
	return false
}

func (c *Module) AvailableFor(what string) bool {
	if linker, ok := c.linker.(interface {
		availableFor(string) bool
	}); ok {
		return c.ApexModuleBase.AvailableFor(what) || linker.availableFor(what)
	} else {
		return c.ApexModuleBase.AvailableFor(what)
	}
}

func (c *Module) installable() bool {
	ret := c.installer != nil && !c.Properties.PreventInstall && c.outputFile.Valid()

	// The platform variant doesn't need further condition. Apex variants however might not
	// be installable because it will likely to be included in the APEX and won't appear
	// in the system partition.
	if c.IsForPlatform() {
		return ret
	}

	// Special case for modules that are configured to be installed to /data, which includes
	// test modules. For these modules, both APEX and non-APEX variants are considered as
	// installable. This is because even the APEX variants won't be included in the APEX, but
	// will anyway be installed to /data/*.
	// See b/146995717
	if c.InstallInData() {
		return ret
	}

	return false
}

func (c *Module) AndroidMkWriteAdditionalDependenciesForSourceAbiDiff(w io.Writer) {
	if c.linker != nil {
		if library, ok := c.linker.(*libraryDecorator); ok {
			library.androidMkWriteAdditionalDependenciesForSourceAbiDiff(w)
		}
	}
}

func (c *Module) DepIsInSameApex(ctx android.BaseModuleContext, dep android.Module) bool {
	if depTag, ok := ctx.OtherModuleDependencyTag(dep).(DependencyTag); ok {
		if cc, ok := dep.(*Module); ok {
			if cc.HasStubsVariants() {
				if depTag.Shared && depTag.Library {
					// dynamic dep to a stubs lib crosses APEX boundary
					return false
				}
				if IsRuntimeDepTag(depTag) {
					// runtime dep to a stubs lib also crosses APEX boundary
					return false
				}
			}
			if depTag.FromStatic {
				// shared_lib dependency from a static lib is considered as crossing
				// the APEX boundary because the dependency doesn't actually is
				// linked; the dependency is used only during the compilation phase.
				return false
			}
		}
	}
	return true
}

//
// Defaults
//
type Defaults struct {
	android.ModuleBase
	android.DefaultsModuleBase
	android.ApexModuleBase
}

// cc_defaults provides a set of properties that can be inherited by other cc
// modules. A module can use the properties from a cc_defaults using
// `defaults: ["<:default_module_name>"]`. Properties of both modules are
// merged (when possible) by prepending the default module's values to the
// depending module's values.
func defaultsFactory() android.Module {
	return DefaultsFactory()
}

func DefaultsFactory(props ...interface{}) android.Module {
	module := &Defaults{}

	module.AddProperties(props...)
	module.AddProperties(
		&BaseProperties{},
		&VendorProperties{},
		&BaseCompilerProperties{},
		&BaseLinkerProperties{},
		&ObjectLinkerProperties{},
		&LibraryProperties{},
		&StaticProperties{},
		&SharedProperties{},
		&FlagExporterProperties{},
		&BinaryLinkerProperties{},
		&TestProperties{},
		&TestBinaryProperties{},
		&FuzzProperties{},
		&StlProperties{},
		&SanitizeProperties{},
		&StripProperties{},
		&InstallerProperties{},
		&TidyProperties{},
		&CoverageProperties{},
		&SAbiProperties{},
		&VndkProperties{},
		&LTOProperties{},
		&PgoProperties{},
		&android.ProtoProperties{},
	)

	android.InitDefaultsModule(module)

	return module
}

func squashVendorSrcs(m *Module) {
	if lib, ok := m.compiler.(*libraryDecorator); ok {
		lib.baseCompiler.Properties.Srcs = append(lib.baseCompiler.Properties.Srcs,
			lib.baseCompiler.Properties.Target.Vendor.Srcs...)

		lib.baseCompiler.Properties.Exclude_srcs = append(lib.baseCompiler.Properties.Exclude_srcs,
			lib.baseCompiler.Properties.Target.Vendor.Exclude_srcs...)
	}
}

func squashRecoverySrcs(m *Module) {
	if lib, ok := m.compiler.(*libraryDecorator); ok {
		lib.baseCompiler.Properties.Srcs = append(lib.baseCompiler.Properties.Srcs,
			lib.baseCompiler.Properties.Target.Recovery.Srcs...)

		lib.baseCompiler.Properties.Exclude_srcs = append(lib.baseCompiler.Properties.Exclude_srcs,
			lib.baseCompiler.Properties.Target.Recovery.Exclude_srcs...)
	}
}

var _ android.ImageInterface = (*Module)(nil)

func (m *Module) ImageMutatorBegin(mctx android.BaseModuleContext) {
	// Sanity check
	vendorSpecific := mctx.SocSpecific() || mctx.DeviceSpecific()
	productSpecific := mctx.ProductSpecific()

	if m.VendorProperties.Vendor_available != nil && vendorSpecific {
		mctx.PropertyErrorf("vendor_available",
			"doesn't make sense at the same time as `vendor: true`, `proprietary: true`, or `device_specific:true`")
	}

	if vndkdep := m.vndkdep; vndkdep != nil {
		if vndkdep.isVndk() {
			if vendorSpecific || productSpecific {
				if !vndkdep.isVndkExt() {
					mctx.PropertyErrorf("vndk",
						"must set `extends: \"...\"` to vndk extension")
				} else if m.VendorProperties.Vendor_available != nil {
					mctx.PropertyErrorf("vendor_available",
						"must not set at the same time as `vndk: {extends: \"...\"}`")
				}
			} else {
				if vndkdep.isVndkExt() {
					mctx.PropertyErrorf("vndk",
						"must set `vendor: true` or `product_specific: true` to set `extends: %q`",
						m.getVndkExtendsModuleName())
				}
				if m.VendorProperties.Vendor_available == nil {
					mctx.PropertyErrorf("vndk",
						"vendor_available must be set to either true or false when `vndk: {enabled: true}`")
				}
			}
		} else {
			if vndkdep.isVndkSp() {
				mctx.PropertyErrorf("vndk",
					"must set `enabled: true` to set `support_system_process: true`")
			}
			if vndkdep.isVndkExt() {
				mctx.PropertyErrorf("vndk",
					"must set `enabled: true` to set `extends: %q`",
					m.getVndkExtendsModuleName())
			}
		}
	}

	var coreVariantNeeded bool = false
	var ramdiskVariantNeeded bool = false
	var recoveryVariantNeeded bool = false

	var vendorVariants []string
	var productVariants []string

	platformVndkVersion := mctx.DeviceConfig().PlatformVndkVersion()
	boardVndkVersion := mctx.DeviceConfig().VndkVersion()
	productVndkVersion := mctx.DeviceConfig().ProductVndkVersion()
	if boardVndkVersion == "current" {
		boardVndkVersion = platformVndkVersion
	}
	if productVndkVersion == "current" {
		productVndkVersion = platformVndkVersion
	}

	if boardVndkVersion == "" {
		// If the device isn't compiling against the VNDK, we always
		// use the core mode.
		coreVariantNeeded = true
	} else if _, ok := m.linker.(*llndkStubDecorator); ok {
		// LL-NDK stubs only exist in the vendor and product variants,
		// since the real libraries will be used in the core variant.
		vendorVariants = append(vendorVariants,
			platformVndkVersion,
			boardVndkVersion,
		)
		productVariants = append(productVariants,
			platformVndkVersion,
			productVndkVersion,
		)
	} else if _, ok := m.linker.(*llndkHeadersDecorator); ok {
		// ... and LL-NDK headers as well
		vendorVariants = append(vendorVariants,
			platformVndkVersion,
			boardVndkVersion,
		)
		productVariants = append(productVariants,
			platformVndkVersion,
			productVndkVersion,
		)
	} else if m.isSnapshotPrebuilt() {
		// Make vendor variants only for the versions in BOARD_VNDK_VERSION and
		// PRODUCT_EXTRA_VNDK_VERSIONS.
		if snapshot, ok := m.linker.(interface {
			version() string
		}); ok {
			vendorVariants = append(vendorVariants, snapshot.version())
		} else {
			mctx.ModuleErrorf("version is unknown for snapshot prebuilt")
		}
	} else if m.HasVendorVariant() && !m.isVndkExt() {
		// This will be available in /system, /vendor and /product
		// or a /system directory that is available to vendor and product.
		coreVariantNeeded = true
		vendorVariants = append(vendorVariants, platformVndkVersion)
		productVariants = append(productVariants, platformVndkVersion)
		// VNDK modules must not create BOARD_VNDK_VERSION variant because its
		// code is PLATFORM_VNDK_VERSION.
		// On the other hand, vendor_available modules which are not VNDK should
		// also build BOARD_VNDK_VERSION because it's installed in /vendor.
		// vendor_available modules are also available to /product.
		if !m.IsVndk() {
			vendorVariants = append(vendorVariants, boardVndkVersion)
			productVariants = append(productVariants, productVndkVersion)
		}
	} else if vendorSpecific && String(m.Properties.Sdk_version) == "" {
		// This will be available in /vendor (or /odm) only
		vendorVariants = append(vendorVariants, boardVndkVersion)
	} else {
		// This is either in /system (or similar: /data), or is a
		// modules built with the NDK. Modules built with the NDK
		// will be restricted using the existing link type checks.
		coreVariantNeeded = true
	}

	if boardVndkVersion != "" && productVndkVersion != "" {
		if coreVariantNeeded && productSpecific && String(m.Properties.Sdk_version) == "" {
			// The module has "product_specific: true" that does not create core variant.
			coreVariantNeeded = false
			productVariants = append(productVariants, productVndkVersion)
		}
	} else {
		// Unless PRODUCT_PRODUCT_VNDK_VERSION is set, product partition has no
		// restriction to use system libs.
		// No product variants defined in this case.
		productVariants = []string{}
	}

	if Bool(m.Properties.Ramdisk_available) {
		ramdiskVariantNeeded = true
	}

	if m.ModuleBase.InstallInRamdisk() {
		ramdiskVariantNeeded = true
		coreVariantNeeded = false
	}

	if Bool(m.Properties.Recovery_available) {
		recoveryVariantNeeded = true
	}

	if m.ModuleBase.InstallInRecovery() {
		recoveryVariantNeeded = true
		coreVariantNeeded = false
	}

	for _, variant := range android.FirstUniqueStrings(vendorVariants) {
		m.Properties.ExtraVariants = append(m.Properties.ExtraVariants, VendorVariationPrefix+variant)
	}

	for _, variant := range android.FirstUniqueStrings(productVariants) {
		m.Properties.ExtraVariants = append(m.Properties.ExtraVariants, ProductVariationPrefix+variant)
	}

	m.Properties.RamdiskVariantNeeded = ramdiskVariantNeeded
	m.Properties.RecoveryVariantNeeded = recoveryVariantNeeded
	m.Properties.CoreVariantNeeded = coreVariantNeeded
}

func (c *Module) CoreVariantNeeded(ctx android.BaseModuleContext) bool {
	return c.Properties.CoreVariantNeeded
}

func (c *Module) RamdiskVariantNeeded(ctx android.BaseModuleContext) bool {
	return c.Properties.RamdiskVariantNeeded
}

func (c *Module) RecoveryVariantNeeded(ctx android.BaseModuleContext) bool {
	return c.Properties.RecoveryVariantNeeded
}

func (c *Module) ExtraImageVariations(ctx android.BaseModuleContext) []string {
	return c.Properties.ExtraVariants
}

func (c *Module) SetImageVariation(ctx android.BaseModuleContext, variant string, module android.Module) {
	m := module.(*Module)
	if variant == android.RamdiskVariation {
		m.MakeAsPlatform()
	} else if variant == android.RecoveryVariation {
		m.MakeAsPlatform()
		squashRecoverySrcs(m)
	} else if strings.HasPrefix(variant, VendorVariationPrefix) {
		m.Properties.ImageVariationPrefix = VendorVariationPrefix
		m.Properties.VndkVersion = strings.TrimPrefix(variant, VendorVariationPrefix)
		squashVendorSrcs(m)

		// Makefile shouldn't know vendor modules other than BOARD_VNDK_VERSION.
		// Hide other vendor variants to avoid collision.
		vndkVersion := ctx.DeviceConfig().VndkVersion()
		if vndkVersion != "current" && vndkVersion != "" && vndkVersion != m.Properties.VndkVersion {
			m.Properties.HideFromMake = true
			m.SkipInstall()
		}
	} else if strings.HasPrefix(variant, ProductVariationPrefix) {
		m.Properties.ImageVariationPrefix = ProductVariationPrefix
		m.Properties.VndkVersion = strings.TrimPrefix(variant, ProductVariationPrefix)
		squashVendorSrcs(m)
	}
}

func getCurrentNdkPrebuiltVersion(ctx DepsContext) string {
	if ctx.Config().PlatformSdkVersionInt() > config.NdkMaxPrebuiltVersionInt {
		return strconv.Itoa(config.NdkMaxPrebuiltVersionInt)
	}
	return ctx.Config().PlatformSdkVersion()
}

func kytheExtractAllFactory() android.Singleton {
	return &kytheExtractAllSingleton{}
}

type kytheExtractAllSingleton struct {
}

func (ks *kytheExtractAllSingleton) GenerateBuildActions(ctx android.SingletonContext) {
	var xrefTargets android.Paths
	ctx.VisitAllModules(func(module android.Module) {
		if ccModule, ok := module.(xref); ok {
			xrefTargets = append(xrefTargets, ccModule.XrefCcFiles()...)
		}
	})
	// TODO(asmundak): Perhaps emit a rule to output a warning if there were no xrefTargets
	if len(xrefTargets) > 0 {
		ctx.Build(pctx, android.BuildParams{
			Rule:   blueprint.Phony,
			Output: android.PathForPhony(ctx, "xref_cxx"),
			Inputs: xrefTargets,
			//Default: true,
		})
	}
}

var Bool = proptools.Bool
var BoolDefault = proptools.BoolDefault
var BoolPtr = proptools.BoolPtr
var String = proptools.String
var StringPtr = proptools.StringPtr<|MERGE_RESOLUTION|>--- conflicted
+++ resolved
@@ -181,20 +181,12 @@
 	// These must be after any module include flags, which will be in CommonFlags.
 	SystemIncludeFlags []string
 
-<<<<<<< HEAD
-	Toolchain config.Toolchain
-	Sdclang   bool
-	Tidy      bool
-	Coverage  bool
-	SAbiDump  bool
-	EmitXrefs bool // If true, generate Ninja rules to generate emitXrefs input files for Kythe
-=======
 	Toolchain    config.Toolchain
+	Sdclang      bool
 	Tidy         bool
 	GcovCoverage bool
 	SAbiDump     bool
 	EmitXrefs    bool // If true, generate Ninja rules to generate emitXrefs input files for Kythe
->>>>>>> 08b9da30
 
 	RequiredInstructionSet string
 	DynamicLinker          string
