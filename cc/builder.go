--- conflicted
+++ resolved
@@ -887,11 +887,7 @@
 		"crtBegin":      strings.Join(crtBegin.Strings(), " "),
 		"libFlags":      strings.Join(libFlagsList, " "),
 		"extraLibFlags": flags.extraLibFlags,
-<<<<<<< HEAD
-		"ldFlags":       flags.globalLdFlags + " " + flags.localLdFlags + " " + extraFlags,
-=======
-		"ldFlags":       flags.globalLdFlags + " " + flags.localLdFlags + depFileLdFlags,
->>>>>>> 03d5d446
+		"ldFlags":       flags.globalLdFlags + " " + flags.localLdFlags + depFileLdFlags + " " + extraFlags,
 		"crtEnd":        strings.Join(crtEnd.Strings(), " "),
 	}
 	if ctx.Config().UseRBE() && ctx.Config().IsEnvTrue("RBE_CXX_LINKS") {
@@ -1092,11 +1088,7 @@
 	rule := partialLd
 	args := map[string]string{
 		"ldCmd":   ldCmd,
-<<<<<<< HEAD
-		"ldFlags": flags.globalLdFlags + " " + flags.localLdFlags + " " + extraFlags,
-=======
-		"ldFlags": flags.globalLdFlags + " " + flags.localLdFlags + depFileLdFlags,
->>>>>>> 03d5d446
+		"ldFlags": flags.globalLdFlags + " " + flags.localLdFlags + depFileLdFlags + " " + extraFlags,
 	}
 	if ctx.Config().UseRBE() && ctx.Config().IsEnvTrue("RBE_CXX_LINKS") {
 		rule = partialLdRE
