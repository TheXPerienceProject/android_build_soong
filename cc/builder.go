--- conflicted
+++ resolved
@@ -261,30 +261,6 @@
 }
 
 type builderFlags struct {
-<<<<<<< HEAD
-	globalFlags     string
-	arFlags         string
-	asFlags         string
-	cFlags          string
-	toolingCFlags   string // A separate set of cFlags for clang LibTooling tools
-	toolingCppFlags string // A separate set of cppFlags for clang LibTooling tools
-	conlyFlags      string
-	cppFlags        string
-	ldFlags         string
-	libFlags        string
-	extraLibFlags   string
-	tidyFlags       string
-	sAbiFlags       string
-	yasmFlags       string
-	aidlFlags       string
-	rsFlags         string
-	toolchain       config.Toolchain
-	sdclang         bool
-	tidy            bool
-	coverage        bool
-	sAbiDump        bool
-	emitXrefs       bool
-=======
 	globalCommonFlags     string
 	globalAsFlags         string
 	globalYasmFlags       string
@@ -312,11 +288,11 @@
 	aidlFlags     string
 	rsFlags       string
 	toolchain     config.Toolchain
+	sdclang       bool
 	tidy          bool
 	coverage      bool
 	sAbiDump      bool
 	emitXrefs     bool
->>>>>>> 5e76c817
 
 	assemblerWithCpp bool
 
@@ -534,11 +510,7 @@
 			Implicits:       cFlagsDeps,
 			OrderOnly:       pathDeps,
 			Args: map[string]string{
-<<<<<<< HEAD
-				"cFlags": moduleCflags + extraFlags,
-=======
-				"cFlags": moduleFlags,
->>>>>>> 5e76c817
+				"cFlags": moduleFlags + extraFlags,
 				"ccCmd":  ccCmd,
 			},
 		})
@@ -707,11 +679,7 @@
 			"crtBegin":      crtBegin.String(),
 			"libFlags":      strings.Join(libFlagsList, " "),
 			"extraLibFlags": flags.extraLibFlags,
-<<<<<<< HEAD
-			"ldFlags":       flags.ldFlags + extraFlags,
-=======
-			"ldFlags":       flags.globalLdFlags + " " + flags.localLdFlags,
->>>>>>> 5e76c817
+			"ldFlags":       flags.globalLdFlags + " " + flags.localLdFlags + " " + extraFlags,
 			"crtEnd":        crtEnd.String(),
 		},
 	})
@@ -868,11 +836,7 @@
 		Implicits:   deps,
 		Args: map[string]string{
 			"ldCmd":   ldCmd,
-<<<<<<< HEAD
-			"ldFlags": flags.ldFlags + extraFlags,
-=======
-			"ldFlags": flags.globalLdFlags + " " + flags.localLdFlags,
->>>>>>> 5e76c817
+			"ldFlags": flags.globalLdFlags + " " + flags.localLdFlags + " " + extraFlags,
 		},
 	})
 }
