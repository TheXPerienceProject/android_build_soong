// Copyright 2016 Google Inc. All rights reserved.
//
// Licensed under the Apache License, Version 2.0 (the "License");
// you may not use this file except in compliance with the License.
// You may obtain a copy of the License at
//
//     http://www.apache.org/licenses/LICENSE-2.0
//
// Unless required by applicable law or agreed to in writing, software
// distributed under the License is distributed on an "AS IS" BASIS,
// WITHOUT WARRANTIES OR CONDITIONS OF ANY KIND, either express or implied.
// See the License for the specific language governing permissions and
// limitations under the License.

package config

import (
<<<<<<< HEAD
	"encoding/json"
	"encoding/xml"
	"fmt"
	"io/ioutil"
	"os"

	//"path"
	//"path/filepath"
	"strconv"
=======
	"runtime"
>>>>>>> bc1fe2a0
	"strings"

	"android/soong/android"
	"android/soong/remoteexec"
)

type QiifaAbiLibs struct {
	XMLName         xml.Name `xml:"abilibs"`
        Library         []string `xml:"library"`
}

var (
	// Flags used by lots of devices.  Putting them in package static variables
	// will save bytes in build.ninja so they aren't repeated for every file
	commonGlobalCflags = []string{
		"-DANDROID",
		"-fmessage-length=0",
		"-W",
		"-Wall",
		"-Wno-unused",
		"-Winit-self",
		"-Wpointer-arith",
		"-Wunreachable-code-loop-increment",

		// Make paths in deps files relative
		"-no-canonical-prefixes",

		"-DNDEBUG",
		"-UDEBUG",

		"-fno-exceptions",
		"-Wno-multichar",

		"-O2",
		"-g",
		"-fdebug-info-for-profiling",

		"-fno-strict-aliasing",

		"-Werror=date-time",
		"-Werror=pragma-pack",
		"-Werror=pragma-pack-suspicious-include",
		"-Werror=string-plus-int",
		"-Werror=unreachable-code-loop-increment",

		"-D__compiler_offsetof=__builtin_offsetof",

		// Emit address-significance table which allows linker to perform safe ICF. Clang does
		// not emit the table by default on Android since NDK still uses GNU binutils.
		"-faddrsig",

		// Turn on -fcommon explicitly, since Clang now defaults to -fno-common. The cleanup bug
		// tracking this is http://b/151457797.
		"-fcommon",

		// Help catch common 32/64-bit errors.
		"-Werror=int-conversion",

		// Enable the new pass manager.
		"-fexperimental-new-pass-manager",

		// Disable overly aggressive warning for macros defined with a leading underscore
		// This happens in AndroidConfig.h, which is included nearly everywhere.
		// TODO: can we remove this now?
		"-Wno-reserved-id-macro",

		// Workaround for ccache with clang.
		// See http://petereisentraut.blogspot.com/2011/05/ccache-and-clang.html.
		"-Wno-unused-command-line-argument",

		// Force clang to always output color diagnostics. Ninja will strip the ANSI
		// color codes if it is not running in a terminal.
		"-fcolor-diagnostics",

		// Warnings from clang-7.0
		"-Wno-sign-compare",

		// Warnings from clang-8.0
		"-Wno-defaulted-function-deleted",

		// Disable -Winconsistent-missing-override until we can clean up the existing
		// codebase for it.
		"-Wno-inconsistent-missing-override",

		// Warnings from clang-10
		// Nested and array designated initialization is nice to have.
		"-Wno-c99-designator",

		// Warnings from clang-12
		"-Wno-gnu-folding-constant",

		// Calls to the APIs that are newer than the min sdk version of the caller should be
		// guarded with __builtin_available.
		"-Wunguarded-availability",
		// This macro allows the bionic versioning.h to indirectly determine whether the
		// option -Wunguarded-availability is on or not.
		"-D__ANDROID_UNAVAILABLE_SYMBOLS_ARE_WEAK__",
	}

	commonGlobalConlyflags = []string{}

	deviceGlobalCflags = []string{
		"-ffunction-sections",
		"-fdata-sections",
		"-fno-short-enums",
		"-funwind-tables",
		"-fstack-protector-strong",
		"-Wa,--noexecstack",
		"-D_FORTIFY_SOURCE=2",

		"-Wstrict-aliasing=2",

		"-Werror=return-type",
		"-Werror=non-virtual-dtor",
		"-Werror=address",
		"-Werror=sequence-point",
		"-Werror=format-security",
		"-nostdlibinc",
	}

	deviceGlobalCppflags = []string{
		"-fvisibility-inlines-hidden",
	}

	deviceGlobalLdflags = []string{
		"-Wl,-z,noexecstack",
		"-Wl,-z,relro",
		"-Wl,-z,now",
		"-Wl,--build-id=md5",
		"-Wl,--warn-shared-textrel",
		"-Wl,--fatal-warnings",
		"-Wl,--no-undefined-version",
		// TODO: Eventually we should link against a libunwind.a with hidden symbols, and then these
		// --exclude-libs arguments can be removed.
		"-Wl,--exclude-libs,libgcc.a",
		"-Wl,--exclude-libs,libgcc_stripped.a",
		"-Wl,--exclude-libs,libunwind_llvm.a",
		"-Wl,--exclude-libs,libunwind.a",
		"-Wl,--icf=safe",
	}

	deviceGlobalLldflags = append(deviceGlobalLdflags,
		[]string{
			"-fuse-ld=lld",
		}...)

	hostGlobalCflags = []string{}

	hostGlobalCppflags = []string{}

	hostGlobalLdflags = []string{}

	hostGlobalLldflags = []string{"-fuse-ld=lld"}

	commonGlobalCppflags = []string{
		"-Wsign-promo",

		// -Wimplicit-fallthrough is not enabled by -Wall.
		"-Wimplicit-fallthrough",

		// Enable clang's thread-safety annotations in libcxx.
		"-D_LIBCPP_ENABLE_THREAD_SAFETY_ANNOTATIONS",

		// libc++'s math.h has an #include_next outside of system_headers.
		"-Wno-gnu-include-next",
	}

	noOverrideGlobalCflags = []string{
		"-Werror=bool-operation",
		"-Werror=implicit-int-float-conversion",
		"-Werror=int-in-bool-context",
		"-Werror=int-to-pointer-cast",
		"-Werror=pointer-to-int-cast",
		"-Werror=string-compare",
		"-Werror=xor-used-as-pow",
		// http://b/161386391 for -Wno-void-pointer-to-enum-cast
		"-Wno-void-pointer-to-enum-cast",
		// http://b/161386391 for -Wno-void-pointer-to-int-cast
		"-Wno-void-pointer-to-int-cast",
		// http://b/161386391 for -Wno-pointer-to-int-cast
		"-Wno-pointer-to-int-cast",
<<<<<<< HEAD
		// SDClang does not support -Werror=fortify-source.
		// TODO: b/142476859
		// "-Werror=fortify-source",
=======
		"-Werror=fortify-source",

		"-Werror=address-of-temporary",
		// Bug: http://b/29823425 Disable -Wnull-dereference until the
		// new cases detected by this warning in Clang r271374 are
		// fixed.
		//"-Werror=null-dereference",
		"-Werror=return-type",

		// http://b/72331526 Disable -Wtautological-* until the instances detected by these
		// new warnings are fixed.
		"-Wno-tautological-constant-compare",
		"-Wno-tautological-type-limit-compare",
		// http://b/145210666
		"-Wno-reorder-init-list",
		// http://b/145211066
		"-Wno-implicit-int-float-conversion",
		// New warnings to be fixed after clang-r377782.
		"-Wno-int-in-bool-context",          // http://b/148287349
		"-Wno-sizeof-array-div",             // http://b/148815709
		"-Wno-tautological-overlap-compare", // http://b/148815696
		// New warnings to be fixed after clang-r383902.
		"-Wno-deprecated-copy",                      // http://b/153746672
		"-Wno-range-loop-construct",                 // http://b/153747076
		"-Wno-misleading-indentation",               // http://b/153746954
		"-Wno-zero-as-null-pointer-constant",        // http://b/68236239
		"-Wno-deprecated-anon-enum-enum-conversion", // http://b/153746485
		"-Wno-deprecated-enum-enum-conversion",      // http://b/153746563
		"-Wno-string-compare",                       // http://b/153764102
		"-Wno-enum-enum-conversion",                 // http://b/154138986
		"-Wno-enum-float-conversion",                // http://b/154255917
		"-Wno-pessimizing-move",                     // http://b/154270751
		// New warnings to be fixed after clang-r399163
		"-Wno-non-c-typedef-for-linkage", // http://b/161304145
		// New warnings to be fixed after clang-r407598
		"-Wno-string-concatenation", // http://b/175068488
		// New warnings to be fixed after clang-r428724
		"-Wno-align-mismatch", // http://b/193679946
	}

	// Extra cflags for external third-party projects to disable warnings that
	// are infeasible to fix in all the external projects and their upstream repos.
	extraExternalCflags = []string{
		"-Wno-enum-compare",
		"-Wno-enum-compare-switch",

		// http://b/72331524 Allow null pointer arithmetic until the instances detected by
		// this new warning are fixed.
		"-Wno-null-pointer-arithmetic",

		// Bug: http://b/29823425 Disable -Wnull-dereference until the
		// new instances detected by this warning are fixed.
		"-Wno-null-dereference",

		// http://b/145211477
		"-Wno-pointer-compare",
		// http://b/145211022
		"-Wno-xor-used-as-pow",
		// http://b/145211022
		"-Wno-final-dtor-non-final-class",

		// http://b/165945989
		"-Wno-psabi",
>>>>>>> bc1fe2a0
	}

	IllegalFlags = []string{
		"-w",
	}

	CStdVersion               = "gnu99"
	CppStdVersion             = "gnu++17"
	ExperimentalCStdVersion   = "gnu11"
	ExperimentalCppStdVersion = "gnu++2a"

	SDClang             = false
	SDClangPath         = ""
	ForceSDClangOff     = false

	// prebuilts/clang default settings.
	ClangDefaultBase         = "prebuilts/clang/host"
	ClangDefaultVersion      = "clang-r428724"
	ClangDefaultShortVersion = "13.0.1"

	// Directories with warnings from Android.bp files.
	WarningAllowedProjects = []string{
		"device/",
		"vendor/",
	}

	// Directories with warnings from Android.mk files.
	WarningAllowedOldProjects = []string{}
        QiifaAbiLibraryList       = []string{}
)

var pctx = android.NewPackageContext("android/soong/cc/config")

func init() {
	if runtime.GOOS == "linux" {
		commonGlobalCflags = append(commonGlobalCflags, "-fdebug-prefix-map=/proc/self/cwd=")
	}
	qiifaBuildConfig := os.Getenv("QIIFA_BUILD_CONFIG")
	if _, err := os.Stat(qiifaBuildConfig); !os.IsNotExist(err) {
		data, _ := ioutil.ReadFile(qiifaBuildConfig)
		var qiifalibs QiifaAbiLibs
		_ = xml.Unmarshal([]byte(data), &qiifalibs)
                for i := 0; i < len(qiifalibs.Library); i++ {
                    QiifaAbiLibraryList = append(QiifaAbiLibraryList, qiifalibs.Library[i])

                }
        }

	exportStringListStaticVariable("CommonGlobalConlyflags", commonGlobalConlyflags)
	exportStringListStaticVariable("DeviceGlobalCppflags", deviceGlobalCppflags)
	exportStringListStaticVariable("DeviceGlobalLdflags", deviceGlobalLdflags)
	exportStringListStaticVariable("DeviceGlobalLldflags", deviceGlobalLldflags)
	exportStringListStaticVariable("HostGlobalCppflags", hostGlobalCppflags)
	exportStringListStaticVariable("HostGlobalLdflags", hostGlobalLdflags)
	exportStringListStaticVariable("HostGlobalLldflags", hostGlobalLldflags)

	// Export the static default CommonGlobalCflags to Bazel.
	// TODO(187086342): handle cflags that are set in VariableFuncs.
	bazelCommonGlobalCflags := append(
		commonGlobalCflags,
		[]string{
			// Default to zero initialization.
			"-ftrivial-auto-var-init=zero",
			"-enable-trivial-auto-var-init-zero-knowing-it-will-be-removed-from-clang",
		}...)
	exportedStringListVars.Set("CommonGlobalCflags", bazelCommonGlobalCflags)

	pctx.VariableFunc("CommonGlobalCflags", func(ctx android.PackageVarContext) string {
		flags := commonGlobalCflags

		// http://b/131390872
		// Automatically initialize any uninitialized stack variables.
		// Prefer zero-init if multiple options are set.
		if ctx.Config().IsEnvTrue("AUTO_ZERO_INITIALIZE") {
			flags = append(flags, "-ftrivial-auto-var-init=zero -enable-trivial-auto-var-init-zero-knowing-it-will-be-removed-from-clang")
		} else if ctx.Config().IsEnvTrue("AUTO_PATTERN_INITIALIZE") {
			flags = append(flags, "-ftrivial-auto-var-init=pattern")
		} else if ctx.Config().IsEnvTrue("AUTO_UNINITIALIZE") {
			flags = append(flags, "-ftrivial-auto-var-init=uninitialized")
		} else {
			// Default to zero initialization.
			flags = append(flags, "-ftrivial-auto-var-init=zero -enable-trivial-auto-var-init-zero-knowing-it-will-be-removed-from-clang")
		}
		return strings.Join(flags, " ")
	})

	// Export the static default DeviceGlobalCflags to Bazel.
	// TODO(187086342): handle cflags that are set in VariableFuncs.
	exportedStringListVars.Set("DeviceGlobalCflags", deviceGlobalCflags)

	pctx.VariableFunc("DeviceGlobalCflags", func(ctx android.PackageVarContext) string {
		return strings.Join(deviceGlobalCflags, " ")
	})

	exportStringListStaticVariable("HostGlobalCflags", hostGlobalCflags)
	exportStringListStaticVariable("NoOverrideGlobalCflags", noOverrideGlobalCflags)
	exportStringListStaticVariable("CommonGlobalCppflags", commonGlobalCppflags)
	exportStringListStaticVariable("ExternalCflags", extraExternalCflags)

	// Everything in these lists is a crime against abstraction and dependency tracking.
	// Do not add anything to this list.
	commonGlobalIncludes := []string{
		"system/core/include",
		"system/logging/liblog/include",
		"system/media/audio/include",
		"hardware/libhardware/include",
		"hardware/libhardware_legacy/include",
		"hardware/ril/include",
		"frameworks/native/include",
		"frameworks/native/opengl/include",
		"frameworks/av/include",
	}
	exportedStringListVars.Set("CommonGlobalIncludes", commonGlobalIncludes)
	pctx.PrefixedExistentPathsForSourcesVariable("CommonGlobalIncludes", "-I", commonGlobalIncludes)

	setSdclangVars()

	pctx.SourcePathVariable("ClangDefaultBase", ClangDefaultBase)
	pctx.VariableFunc("ClangBase", func(ctx android.PackageVarContext) string {
		if override := ctx.Config().Getenv("LLVM_PREBUILTS_BASE"); override != "" {
			return override
		}
		return "${ClangDefaultBase}"
	})
	pctx.VariableFunc("ClangVersion", func(ctx android.PackageVarContext) string {
		if override := ctx.Config().Getenv("LLVM_PREBUILTS_VERSION"); override != "" {
			return override
		}
		return ClangDefaultVersion
	})
	pctx.StaticVariable("ClangPath", "${ClangBase}/${HostPrebuiltTag}/${ClangVersion}")
	pctx.StaticVariable("ClangBin", "${ClangPath}/bin")

	pctx.VariableFunc("ClangShortVersion", func(ctx android.PackageVarContext) string {
		if override := ctx.Config().Getenv("LLVM_RELEASE_VERSION"); override != "" {
			return override
		}
		return ClangDefaultShortVersion
	})
	pctx.StaticVariable("ClangAsanLibDir", "${ClangBase}/linux-x86/${ClangVersion}/lib64/clang/${ClangShortVersion}/lib/linux")

	// These are tied to the version of LLVM directly in external/llvm, so they might trail the host prebuilts
	// being used for the rest of the build process.
	pctx.SourcePathVariable("RSClangBase", "prebuilts/clang/host")
	pctx.SourcePathVariable("RSClangVersion", "clang-3289846")
	pctx.SourcePathVariable("RSReleaseVersion", "3.8")
	pctx.StaticVariable("RSLLVMPrebuiltsPath", "${RSClangBase}/${HostPrebuiltTag}/${RSClangVersion}/bin")
	pctx.StaticVariable("RSIncludePath", "${RSLLVMPrebuiltsPath}/../lib64/clang/${RSReleaseVersion}/include")

	pctx.PrefixedExistentPathsForSourcesVariable("RsGlobalIncludes", "-I",
		[]string{
			"external/clang/lib/Headers",
			"frameworks/rs/script_api/include",
		})

	pctx.VariableFunc("CcWrapper", func(ctx android.PackageVarContext) string {
		if override := ctx.Config().Getenv("CC_WRAPPER"); override != "" {
			return override + " "
		}
		return ""
	})

	pctx.StaticVariableWithEnvOverride("RECXXPool", "RBE_CXX_POOL", remoteexec.DefaultPool)
	pctx.StaticVariableWithEnvOverride("RECXXLinksPool", "RBE_CXX_LINKS_POOL", remoteexec.DefaultPool)
	pctx.StaticVariableWithEnvOverride("REClangTidyPool", "RBE_CLANG_TIDY_POOL", remoteexec.DefaultPool)
	pctx.StaticVariableWithEnvOverride("RECXXLinksExecStrategy", "RBE_CXX_LINKS_EXEC_STRATEGY", remoteexec.LocalExecStrategy)
	pctx.StaticVariableWithEnvOverride("REClangTidyExecStrategy", "RBE_CLANG_TIDY_EXEC_STRATEGY", remoteexec.LocalExecStrategy)
	pctx.StaticVariableWithEnvOverride("REAbiDumperExecStrategy", "RBE_ABI_DUMPER_EXEC_STRATEGY", remoteexec.LocalExecStrategy)
	pctx.StaticVariableWithEnvOverride("REAbiLinkerExecStrategy", "RBE_ABI_LINKER_EXEC_STRATEGY", remoteexec.LocalExecStrategy)
}

<<<<<<< HEAD
func setSdclangVars() {
	sdclangPath := ""
	sdclangAEFlag := ""
	sdclangFlags := ""

	product := os.Getenv("TARGET_BOARD_PLATFORM")
	aeConfigPath := os.Getenv("SDCLANG_AE_CONFIG")
	sdclangConfigPath := os.Getenv("SDCLANG_CONFIG")
	sdclangSA := os.Getenv("SDCLANG_SA_ENABLED")

	type sdclangAEConfig struct {
		SDCLANG_AE_FLAG string
	}

	// Load AE config file and set AE flag
	if file, err := os.Open(aeConfigPath); err == nil {
		decoder := json.NewDecoder(file)
		aeConfig := sdclangAEConfig{}
		if err := decoder.Decode(&aeConfig); err == nil {
			sdclangAEFlag = aeConfig.SDCLANG_AE_FLAG
		} else {
			panic(err)
		}
	}

	// Load SD Clang config file and set SD Clang variables
	var sdclangConfig interface{}
	if file, err := os.Open(sdclangConfigPath); err == nil {
		decoder := json.NewDecoder(file)
		// Parse the config file
		if err := decoder.Decode(&sdclangConfig); err == nil {
			config := sdclangConfig.(map[string]interface{})
			// Retrieve the default block
			if dev, ok := config["default"]; ok {
				devConfig := dev.(map[string]interface{})
				// FORCE_SDCLANG_OFF is required in the default block
				if _, ok := devConfig["FORCE_SDCLANG_OFF"]; ok {
					ForceSDClangOff = devConfig["FORCE_SDCLANG_OFF"].(bool)
				}
				// SDCLANG is optional in the default block
				if _, ok := devConfig["SDCLANG"]; ok {
					SDClang = devConfig["SDCLANG"].(bool)
				}
				// SDCLANG_PATH is required in the default block
				if _, ok := devConfig["SDCLANG_PATH"]; ok {
					sdclangPath = devConfig["SDCLANG_PATH"].(string)
				} else {
					panic("SDCLANG_PATH is required in the default block")
				}
				// SDCLANG_FLAGS is optional in the default block
				if _, ok := devConfig["SDCLANG_FLAGS"]; ok {
					sdclangFlags = devConfig["SDCLANG_FLAGS"].(string)
				}
			} else {
				panic("Default block is required in the SD Clang config file")
			}
			// Retrieve the device specific block if it exists in the config file
			if dev, ok := config[product]; ok {
				devConfig := dev.(map[string]interface{})
				// SDCLANG is optional in the device specific block
				if _, ok := devConfig["SDCLANG"]; ok {
					SDClang = devConfig["SDCLANG"].(bool)
				}
				// SDCLANG_PATH is optional in the device specific block
				if _, ok := devConfig["SDCLANG_PATH"]; ok {
					sdclangPath = devConfig["SDCLANG_PATH"].(string)
				}
				// SDCLANG_FLAGS is optional in the device specific block
				if _, ok := devConfig["SDCLANG_FLAGS"]; ok {
					sdclangFlags = devConfig["SDCLANG_FLAGS"].(string)
				}
			}
			b, _ := strconv.ParseBool(sdclangSA)
			if b {
				llvmsa_loc := "llvmsa"
				s := []string{sdclangFlags, "--compile-and-analyze", llvmsa_loc}
				sdclangFlags = strings.Join(s, " ")
				fmt.Println("Clang SA is enabled: ", sdclangFlags)
			} else {
				fmt.Println("Clang SA is not enabled")
			}
		} else {
			panic(err)
		}
	} else {
		fmt.Println(err)
	}

	// Override SDCLANG if the varialbe is set in the environment
	if sdclang := os.Getenv("SDCLANG"); sdclang != "" {
		if override, err := strconv.ParseBool(sdclang); err == nil {
			SDClang = override
		}
	}

	// Sanity check SDCLANG_PATH
	if envPath := os.Getenv("SDCLANG_PATH"); sdclangPath == "" && envPath == "" {
		panic("SDCLANG_PATH can not be empty")
	}

	// Override SDCLANG_PATH if the variable is set in the environment
	pctx.VariableFunc("SDClangBin", func(ctx android.PackageVarContext) string {
		if override := ctx.Config().Getenv("SDCLANG_PATH"); override != "" {
			return override
		}
		return sdclangPath
	})

	// Override SDCLANG_COMMON_FLAGS if the variable is set in the environment
	pctx.VariableFunc("SDClangFlags", func(ctx android.PackageVarContext) string {
		if override := ctx.Config().Getenv("SDCLANG_COMMON_FLAGS"); override != "" {
			return override
		}
		return sdclangAEFlag + " " + sdclangFlags
	})

	SDClangPath = sdclangPath
	// Find the path to SDLLVM's ASan libraries
	// TODO (b/117846004): Disable setting SDClangAsanLibDir due to unit test path issues
	//absPath := sdclangPath
	//if envPath := android.SdclangEnv["SDCLANG_PATH"]; envPath != "" {
	//	absPath = envPath
	//}
	//if !filepath.IsAbs(absPath) {
	//	absPath = path.Join(androidRoot, absPath)
	//}
	//
	//libDirPrefix := "../lib/clang"
	//libDir, err := ioutil.ReadDir(path.Join(absPath, libDirPrefix))
	//if err != nil {
	//	libDirPrefix = "../lib64/clang"
	//	libDir, err = ioutil.ReadDir(path.Join(absPath, libDirPrefix))
	//}
	//if err != nil {
	//	panic(err)
	//}
	//if len(libDir) != 1 || !libDir[0].IsDir() {
	//	panic("Failed to find sanitizer libraries")
	//}
	//
	//pctx.StaticVariable("SDClangAsanLibDir", path.Join(absPath, libDirPrefix, libDir[0].Name(), "lib/linux"))
}

var HostPrebuiltTag = pctx.VariableConfigMethod("HostPrebuiltTag", android.Config.PrebuiltOS)

func envOverrideFunc(envVar, defaultVal string) func(ctx android.PackageVarContext) string {
	return func(ctx android.PackageVarContext) string {
		if override := ctx.Config().Getenv(envVar); override != "" {
			return override
		}
		return defaultVal
	}
}
=======
var HostPrebuiltTag = pctx.VariableConfigMethod("HostPrebuiltTag", android.Config.PrebuiltOS)
>>>>>>> bc1fe2a0
<|MERGE_RESOLUTION|>--- conflicted
+++ resolved
@@ -15,7 +15,6 @@
 package config
 
 import (
-<<<<<<< HEAD
 	"encoding/json"
 	"encoding/xml"
 	"fmt"
@@ -24,10 +23,8 @@
 
 	//"path"
 	//"path/filepath"
+	"runtime"
 	"strconv"
-=======
-	"runtime"
->>>>>>> bc1fe2a0
 	"strings"
 
 	"android/soong/android"
@@ -209,12 +206,9 @@
 		"-Wno-void-pointer-to-int-cast",
 		// http://b/161386391 for -Wno-pointer-to-int-cast
 		"-Wno-pointer-to-int-cast",
-<<<<<<< HEAD
 		// SDClang does not support -Werror=fortify-source.
 		// TODO: b/142476859
 		// "-Werror=fortify-source",
-=======
-		"-Werror=fortify-source",
 
 		"-Werror=address-of-temporary",
 		// Bug: http://b/29823425 Disable -Wnull-dereference until the
@@ -277,7 +271,6 @@
 
 		// http://b/165945989
 		"-Wno-psabi",
->>>>>>> bc1fe2a0
 	}
 
 	IllegalFlags = []string{
@@ -337,7 +330,7 @@
 	// Export the static default CommonGlobalCflags to Bazel.
 	// TODO(187086342): handle cflags that are set in VariableFuncs.
 	bazelCommonGlobalCflags := append(
-		commonGlobalCflags,
+		ClangFilterUnknownCflags(commonGlobalCflags),
 		[]string{
 			// Default to zero initialization.
 			"-ftrivial-auto-var-init=zero",
@@ -449,7 +442,6 @@
 	pctx.StaticVariableWithEnvOverride("REAbiLinkerExecStrategy", "RBE_ABI_LINKER_EXEC_STRATEGY", remoteexec.LocalExecStrategy)
 }
 
-<<<<<<< HEAD
 func setSdclangVars() {
 	sdclangPath := ""
 	sdclangAEFlag := ""
@@ -593,16 +585,4 @@
 	//pctx.StaticVariable("SDClangAsanLibDir", path.Join(absPath, libDirPrefix, libDir[0].Name(), "lib/linux"))
 }
 
-var HostPrebuiltTag = pctx.VariableConfigMethod("HostPrebuiltTag", android.Config.PrebuiltOS)
-
-func envOverrideFunc(envVar, defaultVal string) func(ctx android.PackageVarContext) string {
-	return func(ctx android.PackageVarContext) string {
-		if override := ctx.Config().Getenv(envVar); override != "" {
-			return override
-		}
-		return defaultVal
-	}
-}
-=======
-var HostPrebuiltTag = pctx.VariableConfigMethod("HostPrebuiltTag", android.Config.PrebuiltOS)
->>>>>>> bc1fe2a0
+var HostPrebuiltTag = pctx.VariableConfigMethod("HostPrebuiltTag", android.Config.PrebuiltOS)