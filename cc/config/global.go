--- conflicted
+++ resolved
@@ -388,16 +388,10 @@
 	ForceSDClangOff = false
 
 	// prebuilts/clang default settings.
-<<<<<<< HEAD
 	ClangDefaultBase = "prebuilts/clang/host"
 	// TODO(b/243545528) Match upstream version
 	ClangDefaultVersion      = "clang-r450784d"
 	ClangDefaultShortVersion = "14.0.6"
-=======
-	ClangDefaultBase         = "prebuilts/clang/host"
-	ClangDefaultVersion      = "clang-r468909b"
-	ClangDefaultShortVersion = "15.0.3"
->>>>>>> 32eb4c71
 
 	// Directories with warnings from Android.bp files.
 	WarningAllowedProjects = []string{
