// Copyright 2015 Google Inc. All rights reserved.
//
// Licensed under the Apache License, Version 2.0 (the "License");
// you may not use this file except in compliance with the License.
// You may obtain a copy of the License at
//
//     http://www.apache.org/licenses/LICENSE-2.0
//
// Unless required by applicable law or agreed to in writing, software
// distributed under the License is distributed on an "AS IS" BASIS,
// WITHOUT WARRANTIES OR CONDITIONS OF ANY KIND, either express or implied.
// See the License for the specific language governing permissions and
// limitations under the License.

package cc

import (
	"path/filepath"
	"strings"

	"github.com/google/blueprint"

	"android/soong/android"
)

func init() {
	pctx.SourcePathVariable("lexCmd", "prebuilts/build-tools/${config.HostPrebuiltTag}/bin/flex")
<<<<<<< HEAD
=======
	pctx.SourcePathVariable("m4Cmd", "prebuilts/build-tools/${config.HostPrebuiltTag}/bin/m4")
>>>>>>> 0d0e4bb4

	pctx.HostBinToolVariable("aidlCmd", "aidl-cpp")
	pctx.HostBinToolVariable("syspropCmd", "sysprop_cpp")
}

var (
	lex = pctx.AndroidStaticRule("lex",
		blueprint.RuleParams{
			Command:     "M4=$m4Cmd $lexCmd -o$out $in",
			CommandDeps: []string{"$lexCmd", "$m4Cmd"},
		})

	sysprop = pctx.AndroidStaticRule("sysprop",
		blueprint.RuleParams{
			Command: "$syspropCmd --header-dir=$headerOutDir --public-header-dir=$publicOutDir " +
				"--source-dir=$srcOutDir --include-name=$includeName $in",
			CommandDeps: []string{"$syspropCmd"},
		},
		"headerOutDir", "publicOutDir", "srcOutDir", "includeName")

	windmc = pctx.AndroidStaticRule("windmc",
		blueprint.RuleParams{
			Command:     "$windmcCmd -r$$(dirname $out) -h$$(dirname $out) $in",
			CommandDeps: []string{"$windmcCmd"},
		},
		"windmcCmd")
)

type YaccProperties struct {
	// list of module-specific flags that will be used for .y and .yy compiles
	Flags []string

	// whether the yacc files will produce a location.hh file
	Gen_location_hh *bool
<<<<<<< HEAD

	// whether the yacc files will product a position.hh file
	Gen_position_hh *bool
}

func genYacc(ctx android.ModuleContext, rule *android.RuleBuilder, yaccFile android.Path,
	outFile android.ModuleGenPath, props *YaccProperties) (headerFiles android.Paths) {

	outDir := android.PathForModuleGen(ctx, "yacc")
	headerFile := android.GenPathWithExt(ctx, "yacc", yaccFile, "h")
	ret := android.Paths{headerFile}

	cmd := rule.Command()

	// Fix up #line markers to not use the sbox temporary directory
	sedCmd := "sed -i.bak 's#__SBOX_OUT_DIR__#" + outDir.String() + "#'"
	rule.Command().Text(sedCmd).Input(outFile)
	rule.Command().Text(sedCmd).Input(headerFile)

	var flags []string
	if props != nil {
		flags = props.Flags

		if Bool(props.Gen_location_hh) {
			locationHeader := outFile.InSameDir(ctx, "location.hh")
			ret = append(ret, locationHeader)
			cmd.ImplicitOutput(locationHeader)
			rule.Command().Text(sedCmd).Input(locationHeader)
		}
		if Bool(props.Gen_position_hh) {
			positionHeader := outFile.InSameDir(ctx, "position.hh")
			ret = append(ret, positionHeader)
			cmd.ImplicitOutput(positionHeader)
			rule.Command().Text(sedCmd).Input(positionHeader)
		}
	}

	cmd.Text("BISON_PKGDATADIR=prebuilts/build-tools/common/bison").
		Tool(ctx.Config().PrebuiltBuildTool(ctx, "bison")).
		Flag("-d").
		Flags(flags).
		FlagWithOutput("--defines=", headerFile).
		Flag("-o").Output(outFile).Input(yaccFile)

	return ret
=======

	// whether the yacc files will product a position.hh file
	Gen_position_hh *bool
>>>>>>> 0d0e4bb4
}

func genYacc(ctx android.ModuleContext, rule *android.RuleBuilder, yaccFile android.Path,
	outFile android.ModuleGenPath, props *YaccProperties) (headerFiles android.Paths) {

	outDir := android.PathForModuleGen(ctx, "yacc")
	headerFile := android.GenPathWithExt(ctx, "yacc", yaccFile, "h")
	ret := android.Paths{headerFile}

	cmd := rule.Command()

	// Fix up #line markers to not use the sbox temporary directory
	sedCmd := "sed -i.bak 's#__SBOX_OUT_DIR__#" + outDir.String() + "#'"
	rule.Command().Text(sedCmd).Input(outFile)
	rule.Command().Text(sedCmd).Input(headerFile)

	var flags []string
	if props != nil {
		flags = props.Flags

		if Bool(props.Gen_location_hh) {
			locationHeader := outFile.InSameDir(ctx, "location.hh")
			ret = append(ret, locationHeader)
			cmd.ImplicitOutput(locationHeader)
			rule.Command().Text(sedCmd).Input(locationHeader)
		}
		if Bool(props.Gen_position_hh) {
			positionHeader := outFile.InSameDir(ctx, "position.hh")
			ret = append(ret, positionHeader)
			cmd.ImplicitOutput(positionHeader)
			rule.Command().Text(sedCmd).Input(positionHeader)
		}
	}

	cmd.Text("BISON_PKGDATADIR=prebuilts/build-tools/common/bison").
		FlagWithInput("M4=", ctx.Config().PrebuiltBuildTool(ctx, "m4")).
		PrebuiltBuildTool(ctx, "bison").
		Flag("-d").
		Flags(flags).
		FlagWithOutput("--defines=", headerFile).
		Flag("-o").Output(outFile).Input(yaccFile)

	return ret
}

func genAidl(ctx android.ModuleContext, rule *android.RuleBuilder, aidlFile android.Path,
	outFile, depFile android.ModuleGenPath, aidlFlags string) android.Paths {

	aidlPackage := strings.TrimSuffix(aidlFile.Rel(), aidlFile.Base())
	baseName := strings.TrimSuffix(aidlFile.Base(), aidlFile.Ext())
	shortName := strings.TrimPrefix(baseName, "I")

	outDir := android.PathForModuleGen(ctx, "aidl")
	headerI := outDir.Join(ctx, aidlPackage, baseName+".h")
	headerBn := outDir.Join(ctx, aidlPackage, "Bn"+shortName+".h")
	headerBp := outDir.Join(ctx, aidlPackage, "Bp"+shortName+".h")

	baseDir := strings.TrimSuffix(aidlFile.String(), aidlFile.Rel())
	if baseDir != "" {
		aidlFlags += " -I" + baseDir
	}

	cmd := rule.Command()
	cmd.BuiltTool(ctx, "aidl-cpp").
		FlagWithDepFile("-d", depFile).
		Flag("--ninja").
		Flag(aidlFlags).
		Input(aidlFile).
		OutputDir().
		Output(outFile).
		ImplicitOutputs(android.WritablePaths{
			headerI,
			headerBn,
			headerBp,
		})

	return android.Paths{
		headerI,
		headerBn,
		headerBp,
	}
}

func genLex(ctx android.ModuleContext, lexFile android.Path, outFile android.ModuleGenPath) {
	ctx.Build(pctx, android.BuildParams{
		Rule:        lex,
		Description: "lex " + lexFile.Rel(),
		Output:      outFile,
		Input:       lexFile,
	})
}

func genSysprop(ctx android.ModuleContext, syspropFile android.Path) (android.Path, android.Path) {
	headerFile := android.PathForModuleGen(ctx, "sysprop", "include", syspropFile.Rel()+".h")
	publicHeaderFile := android.PathForModuleGen(ctx, "sysprop/public", "include", syspropFile.Rel()+".h")
	cppFile := android.PathForModuleGen(ctx, "sysprop", syspropFile.Rel()+".cpp")

	ctx.Build(pctx, android.BuildParams{
		Rule:           sysprop,
		Description:    "sysprop " + syspropFile.Rel(),
		Output:         cppFile,
		ImplicitOutput: headerFile,
		Input:          syspropFile,
		Args: map[string]string{
			"headerOutDir": filepath.Dir(headerFile.String()),
			"publicOutDir": filepath.Dir(publicHeaderFile.String()),
			"srcOutDir":    filepath.Dir(cppFile.String()),
			"includeName":  syspropFile.Rel() + ".h",
		},
	})

	return cppFile, headerFile
}

func genWinMsg(ctx android.ModuleContext, srcFile android.Path, flags builderFlags) (android.Path, android.Path) {
	headerFile := android.GenPathWithExt(ctx, "windmc", srcFile, "h")
	rcFile := android.GenPathWithExt(ctx, "windmc", srcFile, "rc")

	windmcCmd := gccCmd(flags.toolchain, "windmc")

	ctx.Build(pctx, android.BuildParams{
		Rule:           windmc,
		Description:    "windmc " + srcFile.Rel(),
		Output:         rcFile,
		ImplicitOutput: headerFile,
		Input:          srcFile,
		Args: map[string]string{
			"windmcCmd": windmcCmd,
		},
	})

	return rcFile, headerFile
}

func genSources(ctx android.ModuleContext, srcFiles android.Paths,
	buildFlags builderFlags) (android.Paths, android.Paths) {

	var deps android.Paths
	var rsFiles android.Paths

<<<<<<< HEAD
=======
	var aidlRule *android.RuleBuilder

>>>>>>> 0d0e4bb4
	var yaccRule_ *android.RuleBuilder
	yaccRule := func() *android.RuleBuilder {
		if yaccRule_ == nil {
			yaccRule_ = android.NewRuleBuilder().Sbox(android.PathForModuleGen(ctx, "yacc"))
		}
		return yaccRule_
	}

	for i, srcFile := range srcFiles {
		switch srcFile.Ext() {
		case ".y":
			cFile := android.GenPathWithExt(ctx, "yacc", srcFile, "c")
			srcFiles[i] = cFile
			deps = append(deps, genYacc(ctx, yaccRule(), srcFile, cFile, buildFlags.yacc)...)
		case ".yy":
			cppFile := android.GenPathWithExt(ctx, "yacc", srcFile, "cpp")
			srcFiles[i] = cppFile
			deps = append(deps, genYacc(ctx, yaccRule(), srcFile, cppFile, buildFlags.yacc)...)
		case ".l":
			cFile := android.GenPathWithExt(ctx, "lex", srcFile, "c")
			srcFiles[i] = cFile
			genLex(ctx, srcFile, cFile)
		case ".ll":
			cppFile := android.GenPathWithExt(ctx, "lex", srcFile, "cpp")
			srcFiles[i] = cppFile
			genLex(ctx, srcFile, cppFile)
		case ".proto":
			ccFile, headerFile := genProto(ctx, srcFile, buildFlags)
			srcFiles[i] = ccFile
			deps = append(deps, headerFile)
		case ".aidl":
			if aidlRule == nil {
				aidlRule = android.NewRuleBuilder().Sbox(android.PathForModuleGen(ctx, "aidl"))
			}
			cppFile := android.GenPathWithExt(ctx, "aidl", srcFile, "cpp")
			depFile := android.GenPathWithExt(ctx, "aidl", srcFile, "cpp.d")
			srcFiles[i] = cppFile
			deps = append(deps, genAidl(ctx, aidlRule, srcFile, cppFile, depFile, buildFlags.aidlFlags)...)
		case ".rscript", ".fs":
			cppFile := rsGeneratedCppFile(ctx, srcFile)
			rsFiles = append(rsFiles, srcFiles[i])
			srcFiles[i] = cppFile
		case ".mc":
			rcFile, headerFile := genWinMsg(ctx, srcFile, buildFlags)
			srcFiles[i] = rcFile
			deps = append(deps, headerFile)
		case ".sysprop":
			cppFile, headerFile := genSysprop(ctx, srcFile)
			srcFiles[i] = cppFile
			deps = append(deps, headerFile)
		}
	}

<<<<<<< HEAD
=======
	if aidlRule != nil {
		aidlRule.Build(pctx, ctx, "aidl", "gen aidl")
	}

>>>>>>> 0d0e4bb4
	if yaccRule_ != nil {
		yaccRule_.Build(pctx, ctx, "yacc", "gen yacc")
	}

	if len(rsFiles) > 0 {
		deps = append(deps, rsGenerateCpp(ctx, rsFiles, buildFlags.rsFlags)...)
	}

	return srcFiles, deps
}<|MERGE_RESOLUTION|>--- conflicted
+++ resolved
@@ -25,10 +25,7 @@
 
 func init() {
 	pctx.SourcePathVariable("lexCmd", "prebuilts/build-tools/${config.HostPrebuiltTag}/bin/flex")
-<<<<<<< HEAD
-=======
 	pctx.SourcePathVariable("m4Cmd", "prebuilts/build-tools/${config.HostPrebuiltTag}/bin/m4")
->>>>>>> 0d0e4bb4
 
 	pctx.HostBinToolVariable("aidlCmd", "aidl-cpp")
 	pctx.HostBinToolVariable("syspropCmd", "sysprop_cpp")
@@ -63,57 +60,9 @@
 
 	// whether the yacc files will produce a location.hh file
 	Gen_location_hh *bool
-<<<<<<< HEAD
 
 	// whether the yacc files will product a position.hh file
 	Gen_position_hh *bool
-}
-
-func genYacc(ctx android.ModuleContext, rule *android.RuleBuilder, yaccFile android.Path,
-	outFile android.ModuleGenPath, props *YaccProperties) (headerFiles android.Paths) {
-
-	outDir := android.PathForModuleGen(ctx, "yacc")
-	headerFile := android.GenPathWithExt(ctx, "yacc", yaccFile, "h")
-	ret := android.Paths{headerFile}
-
-	cmd := rule.Command()
-
-	// Fix up #line markers to not use the sbox temporary directory
-	sedCmd := "sed -i.bak 's#__SBOX_OUT_DIR__#" + outDir.String() + "#'"
-	rule.Command().Text(sedCmd).Input(outFile)
-	rule.Command().Text(sedCmd).Input(headerFile)
-
-	var flags []string
-	if props != nil {
-		flags = props.Flags
-
-		if Bool(props.Gen_location_hh) {
-			locationHeader := outFile.InSameDir(ctx, "location.hh")
-			ret = append(ret, locationHeader)
-			cmd.ImplicitOutput(locationHeader)
-			rule.Command().Text(sedCmd).Input(locationHeader)
-		}
-		if Bool(props.Gen_position_hh) {
-			positionHeader := outFile.InSameDir(ctx, "position.hh")
-			ret = append(ret, positionHeader)
-			cmd.ImplicitOutput(positionHeader)
-			rule.Command().Text(sedCmd).Input(positionHeader)
-		}
-	}
-
-	cmd.Text("BISON_PKGDATADIR=prebuilts/build-tools/common/bison").
-		Tool(ctx.Config().PrebuiltBuildTool(ctx, "bison")).
-		Flag("-d").
-		Flags(flags).
-		FlagWithOutput("--defines=", headerFile).
-		Flag("-o").Output(outFile).Input(yaccFile)
-
-	return ret
-=======
-
-	// whether the yacc files will product a position.hh file
-	Gen_position_hh *bool
->>>>>>> 0d0e4bb4
 }
 
 func genYacc(ctx android.ModuleContext, rule *android.RuleBuilder, yaccFile android.Path,
@@ -254,11 +203,8 @@
 	var deps android.Paths
 	var rsFiles android.Paths
 
-<<<<<<< HEAD
-=======
 	var aidlRule *android.RuleBuilder
 
->>>>>>> 0d0e4bb4
 	var yaccRule_ *android.RuleBuilder
 	yaccRule := func() *android.RuleBuilder {
 		if yaccRule_ == nil {
@@ -312,13 +258,10 @@
 		}
 	}
 
-<<<<<<< HEAD
-=======
 	if aidlRule != nil {
 		aidlRule.Build(pctx, ctx, "aidl", "gen aidl")
 	}
 
->>>>>>> 0d0e4bb4
 	if yaccRule_ != nil {
 		yaccRule_.Build(pctx, ctx, "yacc", "gen yacc")
 	}
