--- conflicted
+++ resolved
@@ -1079,8 +1079,6 @@
 	}
 }
 
-<<<<<<< HEAD
-=======
 func TestVendorSnapshotUse(t *testing.T) {
 	frameworkBp := `
 	cc_library {
@@ -1290,7 +1288,6 @@
 	}
 }
 
->>>>>>> 1e79cabd
 func TestVendorSnapshotSanitizer(t *testing.T) {
 	bp := `
 	vendor_snapshot_static {
