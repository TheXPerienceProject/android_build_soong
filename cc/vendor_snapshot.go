--- conflicted
+++ resolved
@@ -139,7 +139,6 @@
 type vendorSnapshotLibraryProperties struct {
 	// Prebuilt file for each arch.
 	Src *string `android:"arch_variant"`
-<<<<<<< HEAD
 
 	// list of directories that will be added to the include path (using -I).
 	Export_include_dirs []string `android:"arch_variant"`
@@ -150,18 +149,6 @@
 	// list of flags that will be used for any module that links against this module.
 	Export_flags []string `android:"arch_variant"`
 
-=======
-
-	// list of directories that will be added to the include path (using -I).
-	Export_include_dirs []string `android:"arch_variant"`
-
-	// list of directories that will be added to the system path (using -isystem).
-	Export_system_include_dirs []string `android:"arch_variant"`
-
-	// list of flags that will be used for any module that links against this module.
-	Export_flags []string `android:"arch_variant"`
-
->>>>>>> 1e79cabd
 	// Whether this prebuilt needs to depend on sanitize ubsan runtime or not.
 	Sanitize_ubsan_dep *bool `android:"arch_variant"`
 
