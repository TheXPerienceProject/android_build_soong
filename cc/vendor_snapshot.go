// Copyright 2020 The Android Open Source Project
//
// Licensed under the Apache License, Version 2.0 (the "License");
// you may not use this file except in compliance with the License.
// You may obtain a copy of the License at
//
//	http://www.apache.org/licenses/LICENSE-2.0
//
// Unless required by applicable law or agreed to in writing, software
// distributed under the License is distributed on an "AS IS" BASIS,
// WITHOUT WARRANTIES OR CONDITIONS OF ANY KIND, either express or implied.
// See the License for the specific language governing permissions and
// limitations under the License.
package cc

// This file contains singletons to capture vendor, ramdisk and recovery snapshot. They consist of prebuilt
// modules under AOSP so older vendor, ramdisk and recovery can be built with a newer system in a single
// source tree.

import (
	"encoding/json"
	"path/filepath"
	"strings"

	"android/soong/android"
	"android/soong/snapshot"
)

// Checks if the target image would contain VNDK
func includeVndk(image snapshot.SnapshotImage) bool {
	if image.ImageName() == snapshot.VendorSnapshotImageName {
		return true
	}

	return false
}

// Check if the module is VNDK private
func isPrivate(image snapshot.SnapshotImage, m LinkableInterface) bool {
	if image.ImageName() == snapshot.VendorSnapshotImageName && m.IsVndkPrivate() {
		return true
	}

	return false
}

// Checks if target image supports VNDK Ext
func supportsVndkExt(image snapshot.SnapshotImage) bool {
	if image.ImageName() == snapshot.VendorSnapshotImageName {
		return true
	}

	return false
}

// Determines if the module is a candidate for snapshot.
func isSnapshotAware(cfg android.DeviceConfig, m LinkableInterface, inProprietaryPath bool, apexInfo android.ApexInfo, image snapshot.SnapshotImage) bool {
	if !m.Enabled() || m.HiddenFromMake() {
		return false
	}
	// When android/prebuilt.go selects between source and prebuilt, it sets
	// HideFromMake on the other one to avoid duplicate install rules in make.
	if m.IsHideFromMake() {
		return false
	}
	// skip proprietary modules, but (for the vendor snapshot only)
	// include all VNDK (static)
	if inProprietaryPath && (!includeVndk(image) || !m.IsVndk()) {
		return false
	}
	// If the module would be included based on its path, check to see if
	// the module is marked to be excluded. If so, skip it.
	if image.ExcludeFromSnapshot(m) {
		return false
	}
	if m.Target().Os.Class != android.Device {
		return false
	}
	if m.Target().NativeBridge == android.NativeBridgeEnabled {
		return false
	}
	// the module must be installed in target image
	if !apexInfo.IsForPlatform() || m.IsSnapshotPrebuilt() || !image.InImage(m)() {
		return false
	}
	// skip kernel_headers which always depend on vendor
	if m.KernelHeadersDecorator() {
		return false
	}

	if m.IsLlndk() {
		return false
	}

	// Libraries
	if sanitizable, ok := m.(PlatformSanitizeable); ok && sanitizable.IsSnapshotLibrary() {
		if sanitizable.SanitizePropDefined() {
			// scs exports both sanitized and unsanitized variants for static and header
			// Always use unsanitized variant of it.
			if !sanitizable.Shared() && sanitizable.IsSanitizerEnabled(scs) {
				return false
			}
			// cfi and hwasan also export both variants. But for static, we capture both.
			// This is because cfi static libraries can't be linked from non-cfi modules,
			// and vice versa.
			// hwasan is captured as well to support hwasan build.
			if !sanitizable.Static() &&
				!sanitizable.Shared() &&
				(sanitizable.IsSanitizerEnabled(cfi) || sanitizable.IsSanitizerEnabled(Hwasan)) {
				return false
			}
		}
		if sanitizable.Static() {
			return sanitizable.OutputFile().Valid() && !isPrivate(image, m)
		}
		if sanitizable.Shared() || sanitizable.Rlib() {
			if !sanitizable.OutputFile().Valid() {
				return false
			}
			if includeVndk(image) {
				if !sanitizable.IsVndk() {
					return true
				}
				return sanitizable.IsVndkExt()
			}
		}
		return true
	}

	// Binaries and Objects
	if m.Binary() || m.Object() {
		return m.OutputFile().Valid()
	}

	return false
}

// Extend the snapshot.SnapshotJsonFlags to include cc specific fields.
type snapshotJsonFlags struct {
	snapshot.SnapshotJsonFlags
	// library flags
	ExportedDirs       []string `json:",omitempty"`
	ExportedSystemDirs []string `json:",omitempty"`
	ExportedFlags      []string `json:",omitempty"`
	Sanitize           string   `json:",omitempty"`
	SanitizeMinimalDep bool     `json:",omitempty"`
	SanitizeUbsanDep   bool     `json:",omitempty"`

	// binary flags
	Symlinks         []string `json:",omitempty"`
	StaticExecutable bool     `json:",omitempty"`
	InstallInRoot    bool     `json:",omitempty"`

	// dependencies
	SharedLibs  []string `json:",omitempty"`
	StaticLibs  []string `json:",omitempty"`
	RuntimeLibs []string `json:",omitempty"`

	// extra config files
	InitRc         []string `json:",omitempty"`
	VintfFragments []string `json:",omitempty"`
	MinSdkVersion  string   `json:",omitempty"`
}

var ccSnapshotAction snapshot.GenerateSnapshotAction = func(s snapshot.SnapshotSingleton, ctx android.SingletonContext, snapshotArchDir string) snapshot.SnapshotPaths {
	/*
		Vendor snapshot zipped artifacts directory structure for cc modules:
		{SNAPSHOT_ARCH}/
			arch-{TARGET_ARCH}-{TARGET_ARCH_VARIANT}/
				shared/
					(.so shared libraries)
				static/
					(.a static libraries)
				header/
					(header only libraries)
				binary/
					(executable binaries)
				object/
					(.o object files)
			arch-{TARGET_2ND_ARCH}-{TARGET_2ND_ARCH_VARIANT}/
				shared/
					(.so shared libraries)
				static/
					(.a static libraries)
				header/
					(header only libraries)
				binary/
					(executable binaries)
				object/
					(.o object files)
			NOTICE_FILES/
				(notice files, e.g. libbase.txt)
			configs/
				(config files, e.g. init.rc files, vintf_fragments.xml files, etc.)
			include/
				(header files of same directory structure with source tree)
	*/

	var snapshotOutputs android.Paths
	var snapshotNotices android.Paths

	includeDir := filepath.Join(snapshotArchDir, "include")
	configsDir := filepath.Join(snapshotArchDir, "configs")

	installedNotices := make(map[string]bool)
	installedConfigs := make(map[string]bool)

	var headers android.Paths

	copyFile := func(ctx android.SingletonContext, path android.Path, out string, fake bool) android.OutputPath {
		if fake {
			// All prebuilt binaries and headers are installed by copyFile function. This makes a fake
			// snapshot just touch prebuilts and headers, rather than installing real files.
			return snapshot.WriteStringToFileRule(ctx, "", out)
		} else {
			return snapshot.CopyFileRule(pctx, ctx, path, out)
		}
	}

	// installSnapshot function copies prebuilt file (.so, .a, or executable) and json flag file.
	// For executables, init_rc and vintf_fragments files are also copied.
	installSnapshot := func(m LinkableInterface, fake bool) android.Paths {
		targetArch := "arch-" + m.Target().Arch.ArchType.String()
		if m.Target().Arch.ArchVariant != "" {
			targetArch += "-" + m.Target().Arch.ArchVariant
		}

		var ret android.Paths

		prop := snapshotJsonFlags{}

		// Common properties among snapshots.
		prop.InitBaseSnapshotPropsWithName(m, ctx.ModuleName(m))
		if supportsVndkExt(s.Image) && m.IsVndkExt() {
			// vndk exts are installed to /vendor/lib(64)?/vndk(-sp)?
			if m.IsVndkSp() {
				prop.RelativeInstallPath = "vndk-sp"
			} else {
				prop.RelativeInstallPath = "vndk"
			}
		} else {
			prop.RelativeInstallPath = m.RelativeInstallPath()
		}
		prop.RuntimeLibs = m.SnapshotRuntimeLibs()
		prop.Required = m.RequiredModuleNames()
		if o, ok := m.(overridable); ok {
			prop.Overrides = o.overriddenModules()
		}
		for _, path := range m.InitRc() {
			prop.InitRc = append(prop.InitRc, filepath.Join("configs", path.Base()))
		}
		for _, path := range m.VintfFragments() {
			prop.VintfFragments = append(prop.VintfFragments, filepath.Join("configs", path.Base()))
		}
		prop.MinSdkVersion = m.MinSdkVersion()

		// install config files. ignores any duplicates.
		for _, path := range append(m.InitRc(), m.VintfFragments()...) {
			out := filepath.Join(configsDir, path.Base())
			if !installedConfigs[out] {
				installedConfigs[out] = true
				ret = append(ret, copyFile(ctx, path, out, fake))
			}
		}

		var propOut string

		if m.IsSnapshotLibrary() {
			exporterInfo := ctx.ModuleProvider(m.Module(), FlagExporterInfoProvider).(FlagExporterInfo)

			// library flags
			prop.ExportedFlags = exporterInfo.Flags
			for _, dir := range exporterInfo.IncludeDirs {
				prop.ExportedDirs = append(prop.ExportedDirs, filepath.Join("include", dir.String()))
			}
			for _, dir := range exporterInfo.SystemIncludeDirs {
				prop.ExportedSystemDirs = append(prop.ExportedSystemDirs, filepath.Join("include", dir.String()))
			}

			// shared libs dependencies aren't meaningful on static or header libs
			if m.Shared() {
				prop.SharedLibs = m.SnapshotSharedLibs()
			}
			// static libs dependencies are required to collect the NOTICE files.
			prop.StaticLibs = m.SnapshotStaticLibs()
			if sanitizable, ok := m.(PlatformSanitizeable); ok {
				if sanitizable.Static() && sanitizable.SanitizePropDefined() {
					prop.SanitizeMinimalDep = sanitizable.MinimalRuntimeDep() || sanitizable.MinimalRuntimeNeeded()
					prop.SanitizeUbsanDep = sanitizable.UbsanRuntimeDep() || sanitizable.UbsanRuntimeNeeded()
				}
			}

			var libType string
			if m.Static() {
				libType = "static"
			} else if m.Shared() {
				libType = "shared"
			} else if m.Rlib() {
				libType = "rlib"
			} else {
				libType = "header"
			}

			var stem string

			// install .a or .so
			if libType != "header" {
				libPath := m.OutputFile().Path()
				stem = libPath.Base()
				if sanitizable, ok := m.(PlatformSanitizeable); ok {
					if (sanitizable.Static() || sanitizable.Rlib()) && sanitizable.SanitizePropDefined() {
						if sanitizable.IsSanitizerEnabled(cfi) {
							// both cfi and non-cfi variant for static libraries can exist.
							// attach .cfi to distinguish between cfi and non-cfi.
							// e.g. libbase.a -> libbase.cfi.a
							ext := filepath.Ext(stem)
							stem = strings.TrimSuffix(stem, ext) + ".cfi" + ext
							prop.Sanitize = "cfi"
							prop.ModuleName += ".cfi"
						} else if sanitizable.IsSanitizerEnabled(Hwasan) {
							// Same for the hwasan
							ext := filepath.Ext(stem)
							stem = strings.TrimSuffix(stem, ext) + ".hwasan" + ext
							prop.Sanitize = "hwasan"
							prop.ModuleName += ".hwasan"
						}
					}
				}
				snapshotLibOut := filepath.Join(snapshotArchDir, targetArch, libType, stem)
				ret = append(ret, copyFile(ctx, libPath, snapshotLibOut, fake))
			} else {
				stem = ctx.ModuleName(m)
			}

			propOut = filepath.Join(snapshotArchDir, targetArch, libType, stem+".json")
		} else if m.Binary() {
			// binary flags
			prop.Symlinks = m.Symlinks()
			prop.StaticExecutable = m.StaticExecutable()
			prop.InstallInRoot = m.InstallInRoot()
			prop.SharedLibs = m.SnapshotSharedLibs()
			// static libs dependencies are required to collect the NOTICE files.
			prop.StaticLibs = m.SnapshotStaticLibs()
			// install bin
			binPath := m.OutputFile().Path()
			snapshotBinOut := filepath.Join(snapshotArchDir, targetArch, "binary", binPath.Base())
			ret = append(ret, copyFile(ctx, binPath, snapshotBinOut, fake))
			propOut = snapshotBinOut + ".json"
		} else if m.Object() {
			// object files aren't installed to the device, so their names can conflict.
			// Use module name as stem.
			objPath := m.OutputFile().Path()
			snapshotObjOut := filepath.Join(snapshotArchDir, targetArch, "object",
				ctx.ModuleName(m)+filepath.Ext(objPath.Base()))
			ret = append(ret, copyFile(ctx, objPath, snapshotObjOut, fake))
			propOut = snapshotObjOut + ".json"
		} else {
			ctx.Errorf("unknown module %q in vendor snapshot", m.String())
			return nil
		}

		j, err := json.Marshal(prop)
		if err != nil {
			ctx.Errorf("json marshal to %q failed: %#v", propOut, err)
			return nil
		}
		ret = append(ret, snapshot.WriteStringToFileRule(ctx, string(j), propOut))

		return ret
	}

	ctx.VisitAllModules(func(module android.Module) {
		m, ok := module.(LinkableInterface)
		if !ok {
			return
		}

		moduleDir := ctx.ModuleDir(module)
		inProprietaryPath := s.Image.IsProprietaryPath(moduleDir, ctx.DeviceConfig())
		apexInfo := ctx.ModuleProvider(module, android.ApexInfoProvider).(android.ApexInfo)

		if s.Image.ExcludeFromSnapshot(m) {
			if inProprietaryPath {
				// Error: exclude_from_vendor_snapshot applies
				// to framework-path modules only.
				ctx.Errorf("module %q in vendor proprietary path %q may not use \"exclude_from_vendor_snapshot: true\"", m.String(), moduleDir)
				return
			}
		}

		if !isSnapshotAware(ctx.DeviceConfig(), m, inProprietaryPath, apexInfo, s.Image) {
			return
		}

		// If we are using directed snapshot and a module is not included in the
		// list, we will still include the module as if it was a fake module.
		// The reason is that soong needs all the dependencies to be present, even
		// if they are not using during the build.
		installAsFake := s.Fake
		if s.Image.ExcludeFromDirectedSnapshot(ctx.DeviceConfig(), m.BaseModuleName()) {
			installAsFake = true
		}

		// installSnapshot installs prebuilts and json flag files
		snapshotOutputs = append(snapshotOutputs, installSnapshot(m, installAsFake)...)
		// just gather headers and notice files here, because they are to be deduplicated
		if m.IsSnapshotLibrary() {
			headers = append(headers, m.SnapshotHeaders()...)
		}

		for _, notice := range m.EffectiveLicenseFiles() {
			if _, ok := installedNotices[notice.String()]; !ok {
				installedNotices[notice.String()] = true
				snapshotNotices = append(snapshotNotices, notice)
			}
		}
	})

	// install all headers after removing duplicates
	for _, header := range android.FirstUniquePaths(headers) {
		snapshotOutputs = append(snapshotOutputs, copyFile(ctx, header, filepath.Join(includeDir, header.String()), s.Fake))
	}
<<<<<<< HEAD
	
	return snapshotOutputs
=======

	return snapshot.SnapshotPaths{OutputFiles: snapshotOutputs, NoticeFiles: snapshotNotices}
>>>>>>> cc9f68cd
}

func init() {
	snapshot.RegisterSnapshotAction(ccSnapshotAction)
}<|MERGE_RESOLUTION|>--- conflicted
+++ resolved
@@ -420,13 +420,8 @@
 	for _, header := range android.FirstUniquePaths(headers) {
 		snapshotOutputs = append(snapshotOutputs, copyFile(ctx, header, filepath.Join(includeDir, header.String()), s.Fake))
 	}
-<<<<<<< HEAD
-	
-	return snapshotOutputs
-=======
 
 	return snapshot.SnapshotPaths{OutputFiles: snapshotOutputs, NoticeFiles: snapshotNotices}
->>>>>>> cc9f68cd
 }
 
 func init() {
