// Copyright 2016 Google Inc. All rights reserved.
//
// Licensed under the Apache License, Version 2.0 (the "License");
// you may not use this file except in compliance with the License.
// You may obtain a copy of the License at
//
//     http://www.apache.org/licenses/LICENSE-2.0
//
// Unless required by applicable law or agreed to in writing, software
// distributed under the License is distributed on an "AS IS" BASIS,
// WITHOUT WARRANTIES OR CONDITIONS OF ANY KIND, either express or implied.
// See the License for the specific language governing permissions and
// limitations under the License.

package cc

import (
	"android/soong/android"
	"android/soong/cc/config"
	"fmt"

	"github.com/google/blueprint"
	"github.com/google/blueprint/proptools"
)

// This file contains the basic functionality for linking against static libraries and shared
// libraries.  Final linking into libraries or executables is handled in library.go, binary.go, etc.

type BaseLinkerProperties struct {
	// list of modules whose object files should be linked into this module
	// in their entirety.  For static library modules, all of the .o files from the intermediate
	// directory of the dependency will be linked into this modules .a file.  For a shared library,
	// the dependency's .a file will be linked into this module using -Wl,--whole-archive.
	Whole_static_libs []string `android:"arch_variant,variant_prepend"`

	// list of modules that should be statically linked into this module.
	Static_libs []string `android:"arch_variant,variant_prepend"`

	// list of modules that should be dynamically linked into this module.
	Shared_libs []string `android:"arch_variant"`

	// list of modules that should only provide headers for this module.
	Header_libs []string `android:"arch_variant,variant_prepend"`

	// list of module-specific flags that will be used for all link steps
	Ldflags []string `android:"arch_variant"`

	// list of system libraries that will be dynamically linked to
	// shared library and executable modules.  If unset, generally defaults to libc,
	// libm, and libdl.  Set to [] to prevent linking against the defaults.
	System_shared_libs []string `android:"arch_variant"`

	// allow the module to contain undefined symbols.  By default,
	// modules cannot contain undefined symbols that are not satisified by their immediate
	// dependencies.  Set this flag to true to remove --no-undefined from the linker flags.
	// This flag should only be necessary for compiling low-level libraries like libc.
	Allow_undefined_symbols *bool `android:"arch_variant"`

	// don't link in libclang_rt.builtins-*.a
	No_libcrt *bool `android:"arch_variant"`

	// Use clang lld instead of gnu ld.
	Use_clang_lld *bool `android:"arch_variant"`

	// -l arguments to pass to linker for host-provided shared libraries
	Host_ldlibs []string `android:"arch_variant"`

	// list of shared libraries to re-export include directories from. Entries must be
	// present in shared_libs.
	Export_shared_lib_headers []string `android:"arch_variant"`

	// list of static libraries to re-export include directories from. Entries must be
	// present in static_libs.
	Export_static_lib_headers []string `android:"arch_variant"`

	// list of header libraries to re-export include directories from. Entries must be
	// present in header_libs.
	Export_header_lib_headers []string `android:"arch_variant"`

	// list of generated headers to re-export include directories from. Entries must be
	// present in generated_headers.
	Export_generated_headers []string `android:"arch_variant"`

	// don't link in crt_begin and crt_end.  This flag should only be necessary for
	// compiling crt or libc.
	Nocrt *bool `android:"arch_variant"`

	// group static libraries.  This can resolve missing symbols issues with interdependencies
	// between static libraries, but it is generally better to order them correctly instead.
	Group_static_libs *bool `android:"arch_variant"`

	// list of modules that should be installed with this module.  This is similar to 'required'
	// but '.vendor' suffix will be appended to the module names if the shared libraries have
	// vendor variants and this module uses VNDK.
	Runtime_libs []string `android:"arch_variant"`

	// list of runtime libs that should not be installed along with this module.
	Exclude_runtime_libs []string `android:"arch_variant"`

	Target struct {
		Vendor, Product struct {
			// list of shared libs that only should be used to build vendor or
			// product variant of the C/C++ module.
			Shared_libs []string

			// list of static libs that only should be used to build vendor or
			// product variant of the C/C++ module.
			Static_libs []string

			// list of shared libs that should not be used to build vendor or
			// product variant of the C/C++ module.
			Exclude_shared_libs []string

			// list of static libs that should not be used to build vendor or
			// product variant of the C/C++ module.
			Exclude_static_libs []string

			// list of header libs that should not be used to build vendor or
			// product variant of the C/C++ module.
			Exclude_header_libs []string

			// list of runtime libs that should not be installed along with the
			// vendor or product variant of the C/C++ module.
			Exclude_runtime_libs []string

			// version script for vendor or product variant
			Version_script *string `android:"arch_variant"`
		} `android:"arch_variant"`
		Recovery struct {
			// list of shared libs that only should be used to build the recovery
			// variant of the C/C++ module.
			Shared_libs []string

			// list of static libs that only should be used to build the recovery
			// variant of the C/C++ module.
			Static_libs []string

			// list of shared libs that should not be used to build
			// the recovery variant of the C/C++ module.
			Exclude_shared_libs []string

			// list of static libs that should not be used to build
			// the recovery variant of the C/C++ module.
			Exclude_static_libs []string

			// list of header libs that should not be used to build the recovery variant
			// of the C/C++ module.
			Exclude_header_libs []string

			// list of runtime libs that should not be installed along with the
			// recovery variant of the C/C++ module.
			Exclude_runtime_libs []string
		}
		Ramdisk struct {
			// list of shared libs that only should be used to build the ramdisk
			// variant of the C/C++ module.
			Shared_libs []string

			// list of static libs that only should be used to build the ramdisk
			// variant of the C/C++ module.
			Static_libs []string

			// list of shared libs that should not be used to build
			// the ramdisk variant of the C/C++ module.
			Exclude_shared_libs []string

			// list of static libs that should not be used to build
			// the ramdisk variant of the C/C++ module.
			Exclude_static_libs []string

<<<<<<< HEAD
			// list of header libs that should not be used to build the ramdisk variant
			// of the C/C++ module.
			Exclude_header_libs []string
=======
			// list of runtime libs that should not be installed along with the
			// ramdisk variant of the C/C++ module.
			Exclude_runtime_libs []string
>>>>>>> 8341deb8
		}
		Vendor_ramdisk struct {
			// list of shared libs that should not be used to build
			// the vendor ramdisk variant of the C/C++ module.
			Exclude_shared_libs []string

			// list of static libs that should not be used to build
			// the vendor ramdisk variant of the C/C++ module.
			Exclude_static_libs []string

			// list of runtime libs that should not be installed along with the
			// vendor ramdisk variant of the C/C++ module.
			Exclude_runtime_libs []string
		}
		Platform struct {
			// list of shared libs that should be use to build the platform variant
			// of a module that sets sdk_version.  This should rarely be necessary,
			// in most cases the same libraries are available for the SDK and platform
			// variants.
			Shared_libs []string
		}
		Apex struct {
			// list of shared libs that should not be used to build the apex variant of
			// the C/C++ module.
			Exclude_shared_libs []string

			// list of static libs that should not be used to build the apex
			// variant of the C/C++ module.
			Exclude_static_libs []string
		}
	} `android:"arch_variant"`

	// make android::build:GetBuildNumber() available containing the build ID.
	Use_version_lib *bool `android:"arch_variant"`

	// Generate compact dynamic relocation table, default true.
	Pack_relocations *bool `android:"arch_variant"`

	// local file name to pass to the linker as --version_script
	Version_script *string `android:"path,arch_variant"`

	// list of static libs that should not be used to build this module
	Exclude_static_libs []string `android:"arch_variant"`

	// list of shared libs that should not be used to build this module
	Exclude_shared_libs []string `android:"arch_variant"`
}

func NewBaseLinker(sanitize *sanitize) *baseLinker {
	return &baseLinker{sanitize: sanitize}
}

// baseLinker provides support for shared_libs, static_libs, and whole_static_libs properties
type baseLinker struct {
	Properties        BaseLinkerProperties
	dynamicProperties struct {
		RunPaths   []string `blueprint:"mutated"`
		BuildStubs bool     `blueprint:"mutated"`
	}

	sanitize *sanitize
}

func (linker *baseLinker) appendLdflags(flags []string) {
	linker.Properties.Ldflags = append(linker.Properties.Ldflags, flags...)
}

// linkerInit initializes dynamic properties of the linker (such as runpath).
func (linker *baseLinker) linkerInit(ctx BaseModuleContext) {
	if ctx.toolchain().Is64Bit() {
		linker.dynamicProperties.RunPaths = append(linker.dynamicProperties.RunPaths, "../lib64", "lib64")
	} else {
		linker.dynamicProperties.RunPaths = append(linker.dynamicProperties.RunPaths, "../lib", "lib")
	}
}

func (linker *baseLinker) linkerProps() []interface{} {
	return []interface{}{&linker.Properties, &linker.dynamicProperties}
}

func (linker *baseLinker) linkerDeps(ctx DepsContext, deps Deps) Deps {
	deps.WholeStaticLibs = append(deps.WholeStaticLibs, linker.Properties.Whole_static_libs...)
	deps.HeaderLibs = append(deps.HeaderLibs, linker.Properties.Header_libs...)
	deps.StaticLibs = append(deps.StaticLibs, linker.Properties.Static_libs...)
	deps.SharedLibs = append(deps.SharedLibs, linker.Properties.Shared_libs...)
	deps.RuntimeLibs = append(deps.RuntimeLibs, linker.Properties.Runtime_libs...)

	deps.ReexportHeaderLibHeaders = append(deps.ReexportHeaderLibHeaders, linker.Properties.Export_header_lib_headers...)
	deps.ReexportStaticLibHeaders = append(deps.ReexportStaticLibHeaders, linker.Properties.Export_static_lib_headers...)
	deps.ReexportSharedLibHeaders = append(deps.ReexportSharedLibHeaders, linker.Properties.Export_shared_lib_headers...)
	deps.ReexportGeneratedHeaders = append(deps.ReexportGeneratedHeaders, linker.Properties.Export_generated_headers...)

	deps.SharedLibs = removeListFromList(deps.SharedLibs, linker.Properties.Exclude_shared_libs)
	deps.StaticLibs = removeListFromList(deps.StaticLibs, linker.Properties.Exclude_static_libs)
	deps.WholeStaticLibs = removeListFromList(deps.WholeStaticLibs, linker.Properties.Exclude_static_libs)
	deps.RuntimeLibs = removeListFromList(deps.RuntimeLibs, linker.Properties.Exclude_runtime_libs)

	// Record the libraries that need to be excluded when building for APEX. Unlike other
	// target.*.exclude_* properties, SharedLibs and StaticLibs are not modified here because
	// this module hasn't yet passed the apexMutator. Therefore, we can't tell whether this is
	// an apex variant of not. Record the exclude list in the deps struct for now. The info is
	// used to mark the dependency tag when adding dependencies to the deps. Then inside
	// GenerateAndroidBuildActions, the marked dependencies are ignored (i.e. not used) for APEX
	// variants.
	deps.ExcludeLibsForApex = append(deps.ExcludeLibsForApex, linker.Properties.Target.Apex.Exclude_shared_libs...)
	deps.ExcludeLibsForApex = append(deps.ExcludeLibsForApex, linker.Properties.Target.Apex.Exclude_static_libs...)

	if Bool(linker.Properties.Use_version_lib) {
		deps.WholeStaticLibs = append(deps.WholeStaticLibs, "libbuildversion")
	}

	if ctx.inVendor() {
		deps.SharedLibs = append(deps.SharedLibs, linker.Properties.Target.Vendor.Shared_libs...)
		deps.SharedLibs = removeListFromList(deps.SharedLibs, linker.Properties.Target.Vendor.Exclude_shared_libs)
		deps.ReexportSharedLibHeaders = removeListFromList(deps.ReexportSharedLibHeaders, linker.Properties.Target.Vendor.Exclude_shared_libs)
		deps.StaticLibs = append(deps.StaticLibs, linker.Properties.Target.Vendor.Static_libs...)
		deps.StaticLibs = removeListFromList(deps.StaticLibs, linker.Properties.Target.Vendor.Exclude_static_libs)
		deps.HeaderLibs = removeListFromList(deps.HeaderLibs, linker.Properties.Target.Vendor.Exclude_header_libs)
		deps.ReexportStaticLibHeaders = removeListFromList(deps.ReexportStaticLibHeaders, linker.Properties.Target.Vendor.Exclude_static_libs)
		deps.WholeStaticLibs = removeListFromList(deps.WholeStaticLibs, linker.Properties.Target.Vendor.Exclude_static_libs)
		deps.RuntimeLibs = removeListFromList(deps.RuntimeLibs, linker.Properties.Target.Vendor.Exclude_runtime_libs)
	}

	if ctx.inProduct() {
		deps.SharedLibs = append(deps.SharedLibs, linker.Properties.Target.Product.Shared_libs...)
		deps.SharedLibs = removeListFromList(deps.SharedLibs, linker.Properties.Target.Product.Exclude_shared_libs)
		deps.ReexportSharedLibHeaders = removeListFromList(deps.ReexportSharedLibHeaders, linker.Properties.Target.Product.Exclude_shared_libs)
		deps.StaticLibs = append(deps.StaticLibs, linker.Properties.Target.Product.Static_libs...)
		deps.StaticLibs = removeListFromList(deps.StaticLibs, linker.Properties.Target.Product.Exclude_static_libs)
		deps.HeaderLibs = removeListFromList(deps.HeaderLibs, linker.Properties.Target.Product.Exclude_header_libs)
		deps.ReexportStaticLibHeaders = removeListFromList(deps.ReexportStaticLibHeaders, linker.Properties.Target.Product.Exclude_static_libs)
		deps.WholeStaticLibs = removeListFromList(deps.WholeStaticLibs, linker.Properties.Target.Product.Exclude_static_libs)
		deps.RuntimeLibs = removeListFromList(deps.RuntimeLibs, linker.Properties.Target.Product.Exclude_runtime_libs)
	}

	if ctx.inRecovery() {
		deps.SharedLibs = append(deps.SharedLibs, linker.Properties.Target.Recovery.Shared_libs...)
		deps.SharedLibs = removeListFromList(deps.SharedLibs, linker.Properties.Target.Recovery.Exclude_shared_libs)
		deps.ReexportSharedLibHeaders = removeListFromList(deps.ReexportSharedLibHeaders, linker.Properties.Target.Recovery.Exclude_shared_libs)
		deps.StaticLibs = append(deps.StaticLibs, linker.Properties.Target.Recovery.Static_libs...)
		deps.StaticLibs = removeListFromList(deps.StaticLibs, linker.Properties.Target.Recovery.Exclude_static_libs)
		deps.HeaderLibs = removeListFromList(deps.HeaderLibs, linker.Properties.Target.Recovery.Exclude_header_libs)
		deps.ReexportHeaderLibHeaders = removeListFromList(deps.ReexportHeaderLibHeaders, linker.Properties.Target.Recovery.Exclude_header_libs)
		deps.ReexportStaticLibHeaders = removeListFromList(deps.ReexportStaticLibHeaders, linker.Properties.Target.Recovery.Exclude_static_libs)
		deps.WholeStaticLibs = removeListFromList(deps.WholeStaticLibs, linker.Properties.Target.Recovery.Exclude_static_libs)
		deps.RuntimeLibs = removeListFromList(deps.RuntimeLibs, linker.Properties.Target.Recovery.Exclude_runtime_libs)
	}

	if ctx.inRamdisk() {
		deps.SharedLibs = append(deps.SharedLibs, linker.Properties.Target.Ramdisk.Shared_libs...)
		deps.SharedLibs = removeListFromList(deps.SharedLibs, linker.Properties.Target.Ramdisk.Exclude_shared_libs)
		deps.ReexportSharedLibHeaders = removeListFromList(deps.ReexportSharedLibHeaders, linker.Properties.Target.Ramdisk.Exclude_shared_libs)
		deps.StaticLibs = append(deps.StaticLibs, linker.Properties.Target.Ramdisk.Static_libs...)
		deps.StaticLibs = removeListFromList(deps.StaticLibs, linker.Properties.Target.Ramdisk.Exclude_static_libs)
		deps.HeaderLibs = removeListFromList(deps.HeaderLibs, linker.Properties.Target.Ramdisk.Exclude_header_libs)
		deps.ReexportStaticLibHeaders = removeListFromList(deps.ReexportStaticLibHeaders, linker.Properties.Target.Ramdisk.Exclude_static_libs)
		deps.ReexportStaticLibHeaders = removeListFromList(deps.ReexportStaticLibHeaders, linker.Properties.Target.Ramdisk.Exclude_static_libs)
		deps.WholeStaticLibs = removeListFromList(deps.WholeStaticLibs, linker.Properties.Target.Ramdisk.Exclude_static_libs)
		deps.RuntimeLibs = removeListFromList(deps.RuntimeLibs, linker.Properties.Target.Ramdisk.Exclude_runtime_libs)
	}

	if ctx.inVendorRamdisk() {
		deps.SharedLibs = removeListFromList(deps.SharedLibs, linker.Properties.Target.Vendor_ramdisk.Exclude_shared_libs)
		deps.ReexportSharedLibHeaders = removeListFromList(deps.ReexportSharedLibHeaders, linker.Properties.Target.Vendor_ramdisk.Exclude_shared_libs)
		deps.StaticLibs = removeListFromList(deps.StaticLibs, linker.Properties.Target.Vendor_ramdisk.Exclude_static_libs)
		deps.ReexportStaticLibHeaders = removeListFromList(deps.ReexportStaticLibHeaders, linker.Properties.Target.Vendor_ramdisk.Exclude_static_libs)
		deps.WholeStaticLibs = removeListFromList(deps.WholeStaticLibs, linker.Properties.Target.Vendor_ramdisk.Exclude_static_libs)
		deps.RuntimeLibs = removeListFromList(deps.RuntimeLibs, linker.Properties.Target.Vendor_ramdisk.Exclude_runtime_libs)
	}

	if !ctx.useSdk() {
		deps.SharedLibs = append(deps.SharedLibs, linker.Properties.Target.Platform.Shared_libs...)
	}

	if ctx.toolchain().Bionic() {
		// libclang_rt.builtins has to be last on the command line
		if !Bool(linker.Properties.No_libcrt) && !ctx.header() {
			deps.LateStaticLibs = append(deps.LateStaticLibs, config.BuiltinsRuntimeLibrary(ctx.toolchain()))
		}

		deps.SystemSharedLibs = linker.Properties.System_shared_libs
		// In Bazel conversion mode, variations have not been specified, so SystemSharedLibs may
		// inaccuarately appear unset, which can cause issues with circular dependencies.
		if deps.SystemSharedLibs == nil && !ctx.BazelConversionMode() {
			// Provide a default system_shared_libs if it is unspecified. Note: If an
			// empty list [] is specified, it implies that the module declines the
			// default system_shared_libs.
			deps.SystemSharedLibs = []string{"libc", "libm", "libdl"}
		}

		if inList("libdl", deps.SharedLibs) {
			// If system_shared_libs has libc but not libdl, make sure shared_libs does not
			// have libdl to avoid loading libdl before libc.
			if inList("libc", deps.SystemSharedLibs) {
				if !inList("libdl", deps.SystemSharedLibs) {
					ctx.PropertyErrorf("shared_libs",
						"libdl must be in system_shared_libs, not shared_libs")
				}
				_, deps.SharedLibs = removeFromList("libdl", deps.SharedLibs)
			}
		}

		// If libc and libdl are both in system_shared_libs make sure libdl comes after libc
		// to avoid loading libdl before libc.
		if inList("libdl", deps.SystemSharedLibs) && inList("libc", deps.SystemSharedLibs) &&
			indexList("libdl", deps.SystemSharedLibs) < indexList("libc", deps.SystemSharedLibs) {
			ctx.PropertyErrorf("system_shared_libs", "libdl must be after libc")
		}

		deps.LateSharedLibs = append(deps.LateSharedLibs, deps.SystemSharedLibs...)
	}

	if ctx.Fuchsia() {
		if ctx.ModuleName() != "libbioniccompat" &&
			ctx.ModuleName() != "libcompiler_rt-extras" &&
			ctx.ModuleName() != "libcompiler_rt" {
			deps.StaticLibs = append(deps.StaticLibs, "libbioniccompat")
		}
		if ctx.ModuleName() != "libcompiler_rt" && ctx.ModuleName() != "libcompiler_rt-extras" {
			deps.LateStaticLibs = append(deps.LateStaticLibs, "libcompiler_rt")
		}

	}

	if ctx.Windows() {
		deps.LateStaticLibs = append(deps.LateStaticLibs, "libwinpthread")
	}

	return deps
}

func (linker *baseLinker) useClangLld(ctx ModuleContext) bool {
	// Clang lld is not ready for for Darwin host executables yet.
	// See https://lld.llvm.org/AtomLLD.html for status of lld for Mach-O.
	if ctx.Darwin() {
		return false
	}
	if linker.Properties.Use_clang_lld != nil {
		return Bool(linker.Properties.Use_clang_lld)
	}
	return true
}

// Check whether the SDK version is not older than the specific one
func CheckSdkVersionAtLeast(ctx ModuleContext, SdkVersion android.ApiLevel) bool {
	if ctx.minSdkVersion() == "current" {
		return true
	}
	parsedSdkVersion, err := nativeApiLevelFromUser(ctx, ctx.minSdkVersion())
	if err != nil {
		ctx.PropertyErrorf("min_sdk_version",
			"Invalid min_sdk_version value (must be int or current): %q",
			ctx.minSdkVersion())
	}
	if parsedSdkVersion.LessThan(SdkVersion) {
		return false
	}
	return true
}

// ModuleContext extends BaseModuleContext
// BaseModuleContext should know if LLD is used?
func (linker *baseLinker) linkerFlags(ctx ModuleContext, flags Flags) Flags {
	toolchain := ctx.toolchain()

	hod := "Host"
	if ctx.Os().Class == android.Device {
		hod = "Device"
	}

	if linker.useClangLld(ctx) {
		flags.Global.LdFlags = append(flags.Global.LdFlags, fmt.Sprintf("${config.%sGlobalLldflags}", hod))
		if !BoolDefault(linker.Properties.Pack_relocations, true) {
			flags.Global.LdFlags = append(flags.Global.LdFlags, "-Wl,--pack-dyn-relocs=none")
		} else if ctx.Device() {
			// SHT_RELR relocations are only supported at API level >= 30.
			// ANDROID_RELR relocations were supported at API level >= 28.
			// Relocation packer was supported at API level >= 23.
			// Do the best we can...
			if (!ctx.useSdk() && ctx.minSdkVersion() == "") || CheckSdkVersionAtLeast(ctx, android.FirstShtRelrVersion) {
				flags.Global.LdFlags = append(flags.Global.LdFlags, "-Wl,--pack-dyn-relocs=android+relr")
			} else if CheckSdkVersionAtLeast(ctx, android.FirstAndroidRelrVersion) {
				flags.Global.LdFlags = append(flags.Global.LdFlags,
					"-Wl,--pack-dyn-relocs=android+relr",
					"-Wl,--use-android-relr-tags")
			} else if CheckSdkVersionAtLeast(ctx, android.FirstPackedRelocationsVersion) {
				flags.Global.LdFlags = append(flags.Global.LdFlags, "-Wl,--pack-dyn-relocs=android")
			}
		}
	} else {
		flags.Global.LdFlags = append(flags.Global.LdFlags, fmt.Sprintf("${config.%sGlobalLdflags}", hod))
	}
	if Bool(linker.Properties.Allow_undefined_symbols) {
		if ctx.Darwin() {
			// darwin defaults to treating undefined symbols as errors
			flags.Global.LdFlags = append(flags.Global.LdFlags, "-Wl,-undefined,dynamic_lookup")
		}
	} else if !ctx.Darwin() && !ctx.Windows() {
		flags.Global.LdFlags = append(flags.Global.LdFlags, "-Wl,--no-undefined")
	}

	if linker.useClangLld(ctx) {
		flags.Global.LdFlags = append(flags.Global.LdFlags, toolchain.ClangLldflags())
	} else {
		flags.Global.LdFlags = append(flags.Global.LdFlags, toolchain.ClangLdflags())
	}

	if !ctx.toolchain().Bionic() && !ctx.Fuchsia() {
		CheckBadHostLdlibs(ctx, "host_ldlibs", linker.Properties.Host_ldlibs)

		flags.Local.LdFlags = append(flags.Local.LdFlags, linker.Properties.Host_ldlibs...)

		if !ctx.Windows() {
			// Add -ldl, -lpthread, -lm and -lrt to host builds to match the default behavior of device
			// builds
			flags.Global.LdFlags = append(flags.Global.LdFlags,
				"-ldl",
				"-lpthread",
				"-lm",
			)
			if !ctx.Darwin() {
				flags.Global.LdFlags = append(flags.Global.LdFlags, "-lrt")
			}
		}
	}

	if ctx.Fuchsia() {
		flags.Global.LdFlags = append(flags.Global.LdFlags, "-lfdio", "-lzircon")
	}

	if ctx.toolchain().LibclangRuntimeLibraryArch() != "" {
		flags.Global.LdFlags = append(flags.Global.LdFlags, "-Wl,--exclude-libs="+config.BuiltinsRuntimeLibrary(ctx.toolchain())+".a")
	}

	CheckBadLinkerFlags(ctx, "ldflags", linker.Properties.Ldflags)

	flags.Local.LdFlags = append(flags.Local.LdFlags, proptools.NinjaAndShellEscapeList(linker.Properties.Ldflags)...)

	if ctx.Host() && !ctx.Windows() {
		rpathPrefix := `\$$ORIGIN/`
		if ctx.Darwin() {
			rpathPrefix = "@loader_path/"
		}

		if !ctx.static() {
			for _, rpath := range linker.dynamicProperties.RunPaths {
				flags.Global.LdFlags = append(flags.Global.LdFlags, "-Wl,-rpath,"+rpathPrefix+rpath)
			}
		}
	}

	if ctx.useSdk() {
		// The bionic linker now has support gnu style hashes (which are much faster!), but shipping
		// to older devices requires the old style hash. Fortunately, we can build with both and
		// it'll work anywhere.
		flags.Global.LdFlags = append(flags.Global.LdFlags, "-Wl,--hash-style=both")
	}

	flags.Global.LdFlags = append(flags.Global.LdFlags, toolchain.ToolchainClangLdflags())

	if Bool(linker.Properties.Group_static_libs) {
		flags.GroupStaticLibs = true
	}

	// Version_script is not needed when linking stubs lib where the version
	// script is created from the symbol map file.
	if !linker.dynamicProperties.BuildStubs {
		versionScript := ctx.ExpandOptionalSource(
			linker.Properties.Version_script, "version_script")

		if ctx.inVendor() && linker.Properties.Target.Vendor.Version_script != nil {
			versionScript = ctx.ExpandOptionalSource(
				linker.Properties.Target.Vendor.Version_script,
				"target.vendor.version_script")
		} else if ctx.inProduct() && linker.Properties.Target.Product.Version_script != nil {
			versionScript = ctx.ExpandOptionalSource(
				linker.Properties.Target.Product.Version_script,
				"target.product.version_script")
		}

		if versionScript.Valid() {
			if ctx.Darwin() {
				ctx.PropertyErrorf("version_script", "Not supported on Darwin")
			} else {
				flags.Local.LdFlags = append(flags.Local.LdFlags,
					"-Wl,--version-script,"+versionScript.String())
				flags.LdFlagsDeps = append(flags.LdFlagsDeps, versionScript.Path())

				if linker.sanitize.isSanitizerEnabled(cfi) {
					cfiExportsMap := android.PathForSource(ctx, cfiExportsMapPath)
					flags.Local.LdFlags = append(flags.Local.LdFlags,
						"-Wl,--version-script,"+cfiExportsMap.String())
					flags.LdFlagsDeps = append(flags.LdFlagsDeps, cfiExportsMap)
				}
			}
		}
	}

	return flags
}

func (linker *baseLinker) link(ctx ModuleContext,
	flags Flags, deps PathDeps, objs Objects) android.Path {
	panic(fmt.Errorf("baseLinker doesn't know how to link"))
}

func (linker *baseLinker) linkerSpecifiedDeps(specifiedDeps specifiedDeps) specifiedDeps {
	specifiedDeps.sharedLibs = append(specifiedDeps.sharedLibs, linker.Properties.Shared_libs...)

	// Must distinguish nil and [] in system_shared_libs - ensure that [] in
	// either input list doesn't come out as nil.
	if specifiedDeps.systemSharedLibs == nil {
		specifiedDeps.systemSharedLibs = linker.Properties.System_shared_libs
	} else {
		specifiedDeps.systemSharedLibs = append(specifiedDeps.systemSharedLibs, linker.Properties.System_shared_libs...)
	}

	return specifiedDeps
}

// Injecting version symbols
// Some host modules want a version number, but we don't want to rebuild it every time.  Optionally add a step
// after linking that injects a constant placeholder with the current version number.

func init() {
	pctx.HostBinToolVariable("symbolInjectCmd", "symbol_inject")
}

var injectVersionSymbol = pctx.AndroidStaticRule("injectVersionSymbol",
	blueprint.RuleParams{
		Command: "$symbolInjectCmd -i $in -o $out -s soong_build_number " +
			"-from 'SOONG BUILD NUMBER PLACEHOLDER' -v $$(cat $buildNumberFile)",
		CommandDeps: []string{"$symbolInjectCmd"},
	},
	"buildNumberFile")

func (linker *baseLinker) injectVersionSymbol(ctx ModuleContext, in android.Path, out android.WritablePath) {
	buildNumberFile := ctx.Config().BuildNumberFile(ctx)
	ctx.Build(pctx, android.BuildParams{
		Rule:        injectVersionSymbol,
		Description: "inject version symbol",
		Input:       in,
		Output:      out,
		OrderOnly:   android.Paths{buildNumberFile},
		Args: map[string]string{
			"buildNumberFile": buildNumberFile.String(),
		},
	})
}

// Rule to generate .bss symbol ordering file.

var (
	_                   = pctx.SourcePathVariable("genSortedBssSymbolsPath", "build/soong/scripts/gen_sorted_bss_symbols.sh")
	genSortedBssSymbols = pctx.AndroidStaticRule("gen_sorted_bss_symbols",
		blueprint.RuleParams{
			Command:     "CLANG_BIN=${clangBin} $genSortedBssSymbolsPath ${in} ${out}",
			CommandDeps: []string{"$genSortedBssSymbolsPath", "${clangBin}/llvm-nm"},
		},
		"clangBin")
)

func (linker *baseLinker) sortBssSymbolsBySize(ctx ModuleContext, in android.Path, symbolOrderingFile android.ModuleOutPath, flags builderFlags) string {
	ctx.Build(pctx, android.BuildParams{
		Rule:        genSortedBssSymbols,
		Description: "generate bss symbol order " + symbolOrderingFile.Base(),
		Output:      symbolOrderingFile,
		Input:       in,
		Args: map[string]string{
			"clangBin": "${config.ClangBin}",
		},
	})
	return "-Wl,--symbol-ordering-file," + symbolOrderingFile.String()
}<|MERGE_RESOLUTION|>--- conflicted
+++ resolved
@@ -168,15 +168,13 @@
 			// the ramdisk variant of the C/C++ module.
 			Exclude_static_libs []string
 
-<<<<<<< HEAD
+			// list of runtime libs that should not be installed along with the
+			// ramdisk variant of the C/C++ module.
+			Exclude_runtime_libs []string
+
 			// list of header libs that should not be used to build the ramdisk variant
 			// of the C/C++ module.
 			Exclude_header_libs []string
-=======
-			// list of runtime libs that should not be installed along with the
-			// ramdisk variant of the C/C++ module.
-			Exclude_runtime_libs []string
->>>>>>> 8341deb8
 		}
 		Vendor_ramdisk struct {
 			// list of shared libs that should not be used to build
