// Copyright 2020 The Android Open Source Project
//
// Licensed under the Apache License, Version 2.0 (the "License");
// you may not use this file except in compliance with the License.
// You may obtain a copy of the License at
//
//      http://www.apache.org/licenses/LICENSE-2.0
//
// Unless required by applicable law or agreed to in writing, software
// distributed under the License is distributed on an "AS IS" BASIS,
// WITHOUT WARRANTIES OR CONDITIONS OF ANY KIND, either express or implied.
// See the License for the specific language governing permissions and
// limitations under the License.
package cc

// This file defines snapshot prebuilt modules, e.g. vendor snapshot , ramdisk snapshot and recovery snapshot. Such
// snapshot modules will override original source modules with setting BOARD_VNDK_VERSION, with
// snapshot mutators and snapshot information maps which are also defined in this file.

import (
	"strings"

	"android/soong/android"
	"android/soong/snapshot"

	"github.com/google/blueprint"
)

// This interface overrides snapshot.SnapshotImage to implement cc module specific functions
type SnapshotImage interface {
	snapshot.SnapshotImage

	// The image variant name for this snapshot image.
	// For example, recovery snapshot image will return "recovery", and vendor snapshot image will
	// return "vendor." + version.
	imageVariantName(cfg android.DeviceConfig) string

	// The variant suffix for snapshot modules. For example, vendor snapshot modules will have
	// ".vendor" as their suffix.
	moduleNameSuffix() string
}

<<<<<<< HEAD
type vendorSnapshotImage struct{}
type recoverySnapshotImage struct{}
type ramdiskSnapshotImage struct{}

type directoryMap map[string]bool

var (
	// Modules under following directories are ignored. They are OEM's and vendor's
	// proprietary modules(device/, kernel/, vendor/, and hardware/).
	defaultDirectoryExcludedMap = directoryMap{
		"device":   true,
		"hardware": true,
		"kernel":   true,
		"vendor":   true,
		// QC specific directories to be ignored
		"disregard": true,
	}

	// Modules under following directories are included as they are in AOSP,
	// although hardware/ and kernel/ are normally for vendor's own.
	defaultDirectoryIncludedMap = directoryMap{
		"kernel/configs":              true,
		"kernel/prebuilts":            true,
		"kernel/tests":                true,
		"hardware/interfaces":         true,
		"hardware/libhardware":        true,
		"hardware/libhardware_legacy": true,
		"hardware/ril":                true,
	}
)

func (vendorSnapshotImage) init(ctx android.RegistrationContext) {
	ctx.RegisterSingletonType("vendor-snapshot", VendorSnapshotSingleton)
	ctx.RegisterModuleType("vendor_snapshot", vendorSnapshotFactory)
	ctx.RegisterModuleType("vendor_snapshot_shared", VendorSnapshotSharedFactory)
	ctx.RegisterModuleType("vendor_snapshot_static", VendorSnapshotStaticFactory)
	ctx.RegisterModuleType("vendor_snapshot_header", VendorSnapshotHeaderFactory)
	ctx.RegisterModuleType("vendor_snapshot_binary", VendorSnapshotBinaryFactory)
	ctx.RegisterModuleType("vendor_snapshot_object", VendorSnapshotObjectFactory)

	ctx.RegisterSingletonType("vendor-fake-snapshot", VendorFakeSnapshotSingleton)
}

func (vendorSnapshotImage) shouldGenerateSnapshot(ctx android.SingletonContext) bool {
	// BOARD_VNDK_VERSION must be set to 'current' in order to generate a snapshot.
	return ctx.DeviceConfig().VndkVersion() == "current"
=======
type vendorSnapshotImage struct {
	*snapshot.VendorSnapshotImage
>>>>>>> bc1fe2a0
}

type recoverySnapshotImage struct {
	*snapshot.RecoverySnapshotImage
}

func (vendorSnapshotImage) imageVariantName(cfg android.DeviceConfig) string {
	return VendorVariationPrefix + cfg.VndkVersion()
}

func (vendorSnapshotImage) moduleNameSuffix() string {
	return VendorSuffix
}

func (recoverySnapshotImage) imageVariantName(cfg android.DeviceConfig) string {
	return android.RecoveryVariation
}

func (recoverySnapshotImage) moduleNameSuffix() string {
	return recoverySuffix
}

// Override existing vendor and recovery snapshot for cc module specific extra functions
var VendorSnapshotImageSingleton vendorSnapshotImage = vendorSnapshotImage{&snapshot.VendorSnapshotImageSingleton}
var recoverySnapshotImageSingleton recoverySnapshotImage = recoverySnapshotImage{&snapshot.RecoverySnapshotImageSingleton}

func RegisterVendorSnapshotModules(ctx android.RegistrationContext) {
	ctx.RegisterModuleType("vendor_snapshot", vendorSnapshotFactory)
	ctx.RegisterModuleType("vendor_snapshot_shared", VendorSnapshotSharedFactory)
	ctx.RegisterModuleType("vendor_snapshot_static", VendorSnapshotStaticFactory)
	ctx.RegisterModuleType("vendor_snapshot_header", VendorSnapshotHeaderFactory)
	ctx.RegisterModuleType("vendor_snapshot_binary", VendorSnapshotBinaryFactory)
	ctx.RegisterModuleType("vendor_snapshot_object", VendorSnapshotObjectFactory)
}

func RegisterRecoverySnapshotModules(ctx android.RegistrationContext) {
	ctx.RegisterModuleType("recovery_snapshot", recoverySnapshotFactory)
	ctx.RegisterModuleType("recovery_snapshot_shared", RecoverySnapshotSharedFactory)
	ctx.RegisterModuleType("recovery_snapshot_static", RecoverySnapshotStaticFactory)
	ctx.RegisterModuleType("recovery_snapshot_header", RecoverySnapshotHeaderFactory)
	ctx.RegisterModuleType("recovery_snapshot_binary", RecoverySnapshotBinaryFactory)
	ctx.RegisterModuleType("recovery_snapshot_object", RecoverySnapshotObjectFactory)
}

<<<<<<< HEAD
func (recoverySnapshotImage) shouldGenerateSnapshot(ctx android.SingletonContext) bool {
	// RECOVERY_SNAPSHOT_VERSION must be set to 'current' in order to generate a
	// snapshot.
	return ctx.DeviceConfig().RecoverySnapshotVersion() == "current"
}

func (recoverySnapshotImage) inImage(m LinkableInterface) func() bool {
	return m.InRecovery
}

// recovery snapshot does not have private libraries.
func (recoverySnapshotImage) private(m LinkableInterface) bool {
	return false
}

func (recoverySnapshotImage) isProprietaryPath(dir string, deviceConfig android.DeviceConfig) bool {
	return isDirectoryExcluded(dir, deviceConfig.RecoverySnapshotDirsExcludedMap(), deviceConfig.RecoverySnapshotDirsIncludedMap())
}

// recovery snapshot does NOT treat vndk specially.
func (recoverySnapshotImage) includeVndk() bool {
	return false
}

func (recoverySnapshotImage) excludeFromSnapshot(m LinkableInterface) bool {
	return m.ExcludeFromRecoverySnapshot()
}

func (recoverySnapshotImage) isUsingSnapshot(cfg android.DeviceConfig) bool {
	recoverySnapshotVersion := cfg.RecoverySnapshotVersion()
	return recoverySnapshotVersion != "current" && recoverySnapshotVersion != ""
}

func (recoverySnapshotImage) targetSnapshotVersion(cfg android.DeviceConfig) string {
	return cfg.RecoverySnapshotVersion()
}

func (recoverySnapshotImage) excludeFromDirectedSnapshot(cfg android.DeviceConfig, name string) bool {
	// If we're using full snapshot, not directed snapshot, capture every module
	if !cfg.DirectedRecoverySnapshot() {
		return false
	}
	// Else, checks if name is in RECOVERY_SNAPSHOT_MODULES.
	return !cfg.RecoverySnapshotModules()[name]
}

func (recoverySnapshotImage) imageVariantName(cfg android.DeviceConfig) string {
	return android.RecoveryVariation
}

func (recoverySnapshotImage) moduleNameSuffix() string {
	return recoverySuffix
}

func (ramdiskSnapshotImage) init(ctx android.RegistrationContext) {
	ctx.RegisterSingletonType("ramdisk-snapshot", RamdiskSnapshotSingleton)
	ctx.RegisterModuleType("ramdisk_snapshot", ramdiskSnapshotFactory)
	ctx.RegisterModuleType("ramdisk_snapshot_shared", RamdiskSnapshotSharedFactory)
	ctx.RegisterModuleType("ramdisk_snapshot_static", RamdiskSnapshotStaticFactory)
	ctx.RegisterModuleType("ramdisk_snapshot_header", RamdiskSnapshotHeaderFactory)
	ctx.RegisterModuleType("ramdisk_snapshot_binary", RamdiskSnapshotBinaryFactory)
	ctx.RegisterModuleType("ramdisk_snapshot_object", RamdiskSnapshotObjectFactory)
}

func (ramdiskSnapshotImage) shouldGenerateSnapshot(ctx android.SingletonContext) bool {
	// RAMDISK_SNAPSHOT_VERSION must be set to 'current' in order to generate a
	// snapshot.
	return ctx.DeviceConfig().RamdiskSnapshotVersion() == "current"
}

func (ramdiskSnapshotImage) inImage(m LinkableInterface) func() bool {
	return m.InRamdisk
}

// ramdisk snapshot does not have private libraries.
func (ramdiskSnapshotImage) private(m LinkableInterface) bool {
	return false
}

func (ramdiskSnapshotImage) isProprietaryPath(dir string, deviceConfig android.DeviceConfig) bool {
	return isDirectoryExcluded(dir, deviceConfig.RamdiskSnapshotDirsExcludedMap(), deviceConfig.RamdiskSnapshotDirsIncludedMap())
}

// ramdisk snapshot does NOT treat vndk specially.
func (ramdiskSnapshotImage) includeVndk() bool {
	return false
}

func (ramdiskSnapshotImage) excludeFromSnapshot(m LinkableInterface) bool {
	return m.ExcludeFromRamdiskSnapshot()
}

func (ramdiskSnapshotImage) isUsingSnapshot(cfg android.DeviceConfig) bool {
	ramdiskSnapshotVersion := cfg.RamdiskSnapshotVersion()
	return ramdiskSnapshotVersion != "current" && ramdiskSnapshotVersion != ""
}

func (ramdiskSnapshotImage) targetSnapshotVersion(cfg android.DeviceConfig) string {
	return cfg.RamdiskSnapshotVersion()
}

func (ramdiskSnapshotImage) excludeFromDirectedSnapshot(cfg android.DeviceConfig, name string) bool {
	// If we're using full snapshot, not directed snapshot, capture every module
	if !cfg.DirectedRamdiskSnapshot() {
		return false
	}
	// Else, checks if name is in RAMDSIK_SNAPSHOT_MODULES.
	return !cfg.RamdiskSnapshotModules()[name]
}

func (ramdiskSnapshotImage) imageVariantName(cfg android.DeviceConfig) string {
	return android.RamdiskVariation
}

func (ramdiskSnapshotImage) moduleNameSuffix() string {
	return ramdiskSuffix
}

var vendorSnapshotImageSingleton vendorSnapshotImage
var recoverySnapshotImageSingleton recoverySnapshotImage
var ramdiskSnapshotImageSingleton ramdiskSnapshotImage

func init() {
	vendorSnapshotImageSingleton.init(android.InitRegistrationContext)
	recoverySnapshotImageSingleton.init(android.InitRegistrationContext)
	ramdiskSnapshotImageSingleton.init(android.InitRegistrationContext)
=======
func init() {
	RegisterVendorSnapshotModules(android.InitRegistrationContext)
	RegisterRecoverySnapshotModules(android.InitRegistrationContext)
>>>>>>> bc1fe2a0
	android.RegisterMakeVarsProvider(pctx, snapshotMakeVarsProvider)
}

const (
	snapshotHeaderSuffix = "_header."
	SnapshotSharedSuffix = "_shared."
	SnapshotStaticSuffix = "_static."
	snapshotBinarySuffix = "_binary."
	snapshotObjectSuffix = "_object."
	SnapshotRlibSuffix   = "_rlib."
)

type SnapshotProperties struct {
	Header_libs []string `android:"arch_variant"`
	Static_libs []string `android:"arch_variant"`
	Shared_libs []string `android:"arch_variant"`
	Rlibs       []string `android:"arch_variant"`
	Vndk_libs   []string `android:"arch_variant"`
	Binaries    []string `android:"arch_variant"`
	Objects     []string `android:"arch_variant"`
}
type snapshotModule struct {
	android.ModuleBase

	properties SnapshotProperties

	baseSnapshot BaseSnapshotDecorator

	image SnapshotImage
}

func (s *snapshotModule) ImageMutatorBegin(ctx android.BaseModuleContext) {
	cfg := ctx.DeviceConfig()
	if !s.image.IsUsingSnapshot(cfg) || s.image.TargetSnapshotVersion(cfg) != s.baseSnapshot.Version() {
		s.Disable()
	}
}

func (s *snapshotModule) CoreVariantNeeded(ctx android.BaseModuleContext) bool {
	return false
}

func (s *snapshotModule) RamdiskVariantNeeded(ctx android.BaseModuleContext) bool {
	return false
}

func (s *snapshotModule) VendorRamdiskVariantNeeded(ctx android.BaseModuleContext) bool {
	return false
}

func (s *snapshotModule) DebugRamdiskVariantNeeded(ctx android.BaseModuleContext) bool {
	return false
}

func (s *snapshotModule) RecoveryVariantNeeded(ctx android.BaseModuleContext) bool {
	return false
}

func (s *snapshotModule) ExtraImageVariations(ctx android.BaseModuleContext) []string {
	return []string{s.image.imageVariantName(ctx.DeviceConfig())}
}

func (s *snapshotModule) SetImageVariation(ctx android.BaseModuleContext, variation string, module android.Module) {
}

func (s *snapshotModule) GenerateAndroidBuildActions(ctx android.ModuleContext) {
	// Nothing, the snapshot module is only used to forward dependency information in DepsMutator.
}

func getSnapshotNameSuffix(moduleSuffix, version, arch string) string {
	versionSuffix := version
	if arch != "" {
		versionSuffix += "." + arch
	}
	return moduleSuffix + versionSuffix
}

func (s *snapshotModule) DepsMutator(ctx android.BottomUpMutatorContext) {
	collectSnapshotMap := func(names []string, snapshotSuffix, moduleSuffix string) map[string]string {
		snapshotMap := make(map[string]string)
		for _, name := range names {
			snapshotMap[name] = name +
				getSnapshotNameSuffix(snapshotSuffix+moduleSuffix,
					s.baseSnapshot.Version(),
					ctx.DeviceConfig().Arches()[0].ArchType.String())
		}
		return snapshotMap
	}

	snapshotSuffix := s.image.moduleNameSuffix()
	headers := collectSnapshotMap(s.properties.Header_libs, snapshotSuffix, snapshotHeaderSuffix)
	binaries := collectSnapshotMap(s.properties.Binaries, snapshotSuffix, snapshotBinarySuffix)
	objects := collectSnapshotMap(s.properties.Objects, snapshotSuffix, snapshotObjectSuffix)
	staticLibs := collectSnapshotMap(s.properties.Static_libs, snapshotSuffix, SnapshotStaticSuffix)
	sharedLibs := collectSnapshotMap(s.properties.Shared_libs, snapshotSuffix, SnapshotSharedSuffix)
	rlibs := collectSnapshotMap(s.properties.Rlibs, snapshotSuffix, SnapshotRlibSuffix)
	vndkLibs := collectSnapshotMap(s.properties.Vndk_libs, "", vndkSuffix)
	for k, v := range vndkLibs {
		sharedLibs[k] = v
	}

	ctx.SetProvider(SnapshotInfoProvider, SnapshotInfo{
		HeaderLibs: headers,
		Binaries:   binaries,
		Objects:    objects,
		StaticLibs: staticLibs,
		SharedLibs: sharedLibs,
		Rlibs:      rlibs,
	})
}

type SnapshotInfo struct {
	HeaderLibs, Binaries, Objects, StaticLibs, SharedLibs, Rlibs map[string]string
}

var SnapshotInfoProvider = blueprint.NewMutatorProvider(SnapshotInfo{}, "deps")

var _ android.ImageInterface = (*snapshotModule)(nil)

func snapshotMakeVarsProvider(ctx android.MakeVarsContext) {
	snapshotSet := map[string]struct{}{}
	ctx.VisitAllModules(func(m android.Module) {
		if s, ok := m.(*snapshotModule); ok {
			if _, ok := snapshotSet[s.Name()]; ok {
				// arch variant generates duplicated modules
				// skip this as we only need to know the path of the module.
				return
			}
			snapshotSet[s.Name()] = struct{}{}
			imageNameVersion := strings.Split(s.image.imageVariantName(ctx.DeviceConfig()), ".")
			ctx.Strict(
				strings.Join([]string{strings.ToUpper(imageNameVersion[0]), s.baseSnapshot.Version(), "SNAPSHOT_DIR"}, "_"),
				ctx.ModuleDir(s))
		}
	})
}

func snapshotMakeVarsProvider(ctx android.MakeVarsContext) {
	snapshotSet := map[string]struct{}{}
	ctx.VisitAllModules(func(m android.Module) {
		if s, ok := m.(*snapshot); ok {
			if _, ok := snapshotSet[s.Name()]; ok {
				// arch variant generates duplicated modules
				// skip this as we only need to know the path of the module.
				return
			}
			snapshotSet[s.Name()] = struct{}{}
			imageNameVersion := strings.Split(s.image.imageVariantName(ctx.DeviceConfig()), ".")
			ctx.Strict(
				strings.Join([]string{strings.ToUpper(imageNameVersion[0]), s.baseSnapshot.version(), "SNAPSHOT_DIR"}, "_"),
				ctx.ModuleDir(s))
		}
	})
}

func vendorSnapshotFactory() android.Module {
	return snapshotFactory(VendorSnapshotImageSingleton)
}

func recoverySnapshotFactory() android.Module {
	return snapshotFactory(recoverySnapshotImageSingleton)
}

<<<<<<< HEAD
func ramdiskSnapshotFactory() android.Module {
	return snapshotFactory(ramdiskSnapshotImageSingleton)
}

func snapshotFactory(image snapshotImage) android.Module {
	snapshot := &snapshot{}
	snapshot.image = image
	snapshot.AddProperties(
		&snapshot.properties,
		&snapshot.baseSnapshot.baseProperties)
	android.InitAndroidArchModule(snapshot, android.DeviceSupported, android.MultilibBoth)
	return snapshot
=======
func snapshotFactory(image SnapshotImage) android.Module {
	snapshotModule := &snapshotModule{}
	snapshotModule.image = image
	snapshotModule.AddProperties(
		&snapshotModule.properties,
		&snapshotModule.baseSnapshot.baseProperties)
	android.InitAndroidArchModule(snapshotModule, android.DeviceSupported, android.MultilibBoth)
	return snapshotModule
>>>>>>> bc1fe2a0
}

type BaseSnapshotDecoratorProperties struct {
	// snapshot version.
	Version string

	// Target arch name of the snapshot (e.g. 'arm64' for variant 'aosp_arm64')
	Target_arch string

	// Suffix to be added to the module name when exporting to Android.mk, e.g. ".vendor".
	Androidmk_suffix string `blueprint:"mutated"`

	// Suffix to be added to the module name, e.g., vendor_shared,
	// recovery_shared, etc.
	ModuleSuffix string `blueprint:"mutated"`
}

// BaseSnapshotDecorator provides common basic functions for all snapshot modules, such as snapshot
// version, snapshot arch, etc. It also adds a special suffix to Soong module name, so it doesn't
// collide with source modules. e.g. the following example module,
//
// vendor_snapshot_static {
//     name: "libbase",
//     arch: "arm64",
//     version: 30,
//     ...
// }
//
// will be seen as "libbase.vendor_static.30.arm64" by Soong.
type BaseSnapshotDecorator struct {
	baseProperties BaseSnapshotDecoratorProperties
	Image          SnapshotImage
}

func (p *BaseSnapshotDecorator) Name(name string) string {
	return name + p.NameSuffix()
}

func (p *BaseSnapshotDecorator) NameSuffix() string {
	return getSnapshotNameSuffix(p.moduleSuffix(), p.Version(), p.Arch())
}

func (p *BaseSnapshotDecorator) Version() string {
	return p.baseProperties.Version
}

func (p *BaseSnapshotDecorator) Arch() string {
	return p.baseProperties.Target_arch
}

func (p *BaseSnapshotDecorator) moduleSuffix() string {
	return p.baseProperties.ModuleSuffix
}

func (p *BaseSnapshotDecorator) IsSnapshotPrebuilt() bool {
	return true
}

func (p *BaseSnapshotDecorator) SnapshotAndroidMkSuffix() string {
	return p.baseProperties.Androidmk_suffix
}

<<<<<<< HEAD
func (p *baseSnapshotDecorator) setSnapshotAndroidMkSuffix(ctx android.ModuleContext, variant string) {
=======
func (p *BaseSnapshotDecorator) SetSnapshotAndroidMkSuffix(ctx android.ModuleContext, variant string) {
>>>>>>> bc1fe2a0
	// If there are any 2 or more variations among {core, product, vendor, recovery}
	// we have to add the androidmk suffix to avoid duplicate modules with the same
	// name.
	variations := append(ctx.Target().Variations(), blueprint.Variation{
		Mutator:   "image",
		Variation: android.CoreVariation})

<<<<<<< HEAD
	if ctx.OtherModuleFarDependencyVariantExists(variations, ctx.Module().(*Module).BaseModuleName()) {
		p.baseProperties.Androidmk_suffix = p.image.moduleNameSuffix()
=======
	if ctx.OtherModuleFarDependencyVariantExists(variations, ctx.Module().(LinkableInterface).BaseModuleName()) {
		p.baseProperties.Androidmk_suffix = p.Image.moduleNameSuffix()
>>>>>>> bc1fe2a0
		return
	}

	variations = append(ctx.Target().Variations(), blueprint.Variation{
		Mutator:   "image",
		Variation: ProductVariationPrefix + ctx.DeviceConfig().PlatformVndkVersion()})

<<<<<<< HEAD
	if ctx.OtherModuleFarDependencyVariantExists(variations, ctx.Module().(*Module).BaseModuleName()) {
		p.baseProperties.Androidmk_suffix = p.image.moduleNameSuffix()
		return
	}

	images := []snapshotImage{vendorSnapshotImageSingleton, recoverySnapshotImageSingleton, ramdiskSnapshotImageSingleton}

	for _, image := range images {
		if p.image == image {
=======
	if ctx.OtherModuleFarDependencyVariantExists(variations, ctx.Module().(LinkableInterface).BaseModuleName()) {
		p.baseProperties.Androidmk_suffix = p.Image.moduleNameSuffix()
		return
	}

	images := []SnapshotImage{VendorSnapshotImageSingleton, recoverySnapshotImageSingleton}

	for _, image := range images {
		if p.Image == image {
>>>>>>> bc1fe2a0
			continue
		}
		variations = append(ctx.Target().Variations(), blueprint.Variation{
			Mutator:   "image",
			Variation: image.imageVariantName(ctx.DeviceConfig())})

		if ctx.OtherModuleFarDependencyVariantExists(variations,
<<<<<<< HEAD
			ctx.Module().(*Module).BaseModuleName()+
				getSnapshotNameSuffix(
					image.moduleNameSuffix()+variant,
					p.version(),
					ctx.DeviceConfig().Arches()[0].ArchType.String())) {
			p.baseProperties.Androidmk_suffix = p.image.moduleNameSuffix()
=======
			ctx.Module().(LinkableInterface).BaseModuleName()+
				getSnapshotNameSuffix(
					image.moduleNameSuffix()+variant,
					p.Version(),
					ctx.DeviceConfig().Arches()[0].ArchType.String())) {
			p.baseProperties.Androidmk_suffix = p.Image.moduleNameSuffix()
>>>>>>> bc1fe2a0
			return
		}
	}

	p.baseProperties.Androidmk_suffix = ""
}

// Call this with a module suffix after creating a snapshot module, such as
// vendorSnapshotSharedSuffix, recoverySnapshotBinarySuffix, etc.
func (p *BaseSnapshotDecorator) Init(m LinkableInterface, image SnapshotImage, moduleSuffix string) {
	p.Image = image
	p.baseProperties.ModuleSuffix = image.moduleNameSuffix() + moduleSuffix
	m.AddProperties(&p.baseProperties)
	android.AddLoadHook(m, func(ctx android.LoadHookContext) {
		vendorSnapshotLoadHook(ctx, p)
	})
}

// vendorSnapshotLoadHook disables snapshots if it's not BOARD_VNDK_VERSION.
// As vendor snapshot is only for vendor, such modules won't be used at all.
func vendorSnapshotLoadHook(ctx android.LoadHookContext, p *BaseSnapshotDecorator) {
	if p.Version() != ctx.DeviceConfig().VndkVersion() {
		ctx.Module().Disable()
		return
	}
}

//
// Module definitions for snapshots of libraries (shared, static, header).
//
// Modules (vendor|recovery)_snapshot_(shared|static|header) are defined here. Shared libraries and
// static libraries have their prebuilt library files (.so for shared, .a for static) as their src,
// which can be installed or linked against. Also they export flags needed when linked, such as
// include directories, c flags, sanitize dependency information, etc.
//
// These modules are auto-generated by development/vendor_snapshot/update.py.
type SnapshotLibraryProperties struct {
	// Prebuilt file for each arch.
	Src *string `android:"arch_variant"`

	// list of directories that will be added to the include path (using -I).
	Export_include_dirs []string `android:"arch_variant"`

	// list of directories that will be added to the system path (using -isystem).
	Export_system_include_dirs []string `android:"arch_variant"`

	// list of flags that will be used for any module that links against this module.
	Export_flags []string `android:"arch_variant"`

	// Whether this prebuilt needs to depend on sanitize ubsan runtime or not.
	Sanitize_ubsan_dep *bool `android:"arch_variant"`

	// Whether this prebuilt needs to depend on sanitize minimal runtime or not.
	Sanitize_minimal_dep *bool `android:"arch_variant"`
}

type snapshotSanitizer interface {
	isSanitizerEnabled(t SanitizerType) bool
	setSanitizerVariation(t SanitizerType, enabled bool)
}

type snapshotLibraryDecorator struct {
	BaseSnapshotDecorator
	*libraryDecorator
	properties          SnapshotLibraryProperties
	sanitizerProperties struct {
		CfiEnabled bool `blueprint:"mutated"`

		// Library flags for cfi variant.
		Cfi SnapshotLibraryProperties `android:"arch_variant"`
	}
}

func (p *snapshotLibraryDecorator) linkerFlags(ctx ModuleContext, flags Flags) Flags {
	p.libraryDecorator.libName = strings.TrimSuffix(ctx.ModuleName(), p.NameSuffix())
	return p.libraryDecorator.linkerFlags(ctx, flags)
}

func (p *snapshotLibraryDecorator) MatchesWithDevice(config android.DeviceConfig) bool {
	arches := config.Arches()
	if len(arches) == 0 || arches[0].ArchType.String() != p.Arch() {
		return false
	}
	if !p.header() && p.properties.Src == nil {
		return false
	}
	return true
}

// cc modules' link functions are to link compiled objects into final binaries.
// As snapshots are prebuilts, this just returns the prebuilt binary after doing things which are
// done by normal library decorator, e.g. exporting flags.
func (p *snapshotLibraryDecorator) link(ctx ModuleContext, flags Flags, deps PathDeps, objs Objects) android.Path {
	var variant string
	if p.shared() {
<<<<<<< HEAD
		variant = snapshotSharedSuffix
	} else if p.static() {
		variant = snapshotStaticSuffix
=======
		variant = SnapshotSharedSuffix
	} else if p.static() {
		variant = SnapshotStaticSuffix
>>>>>>> bc1fe2a0
	} else {
		variant = snapshotHeaderSuffix
	}

<<<<<<< HEAD
	p.setSnapshotAndroidMkSuffix(ctx, variant)
=======
	p.SetSnapshotAndroidMkSuffix(ctx, variant)
>>>>>>> bc1fe2a0

	if p.header() {
		return p.libraryDecorator.link(ctx, flags, deps, objs)
	}

	if p.sanitizerProperties.CfiEnabled {
		p.properties = p.sanitizerProperties.Cfi
	}

	if !p.MatchesWithDevice(ctx.DeviceConfig()) {
		return nil
	}

	// Flags specified directly to this module.
	p.libraryDecorator.reexportDirs(android.PathsForModuleSrc(ctx, p.properties.Export_include_dirs)...)
	p.libraryDecorator.reexportSystemDirs(android.PathsForModuleSrc(ctx, p.properties.Export_system_include_dirs)...)
	p.libraryDecorator.reexportFlags(p.properties.Export_flags...)

	// Flags reexported from dependencies. (e.g. vndk_prebuilt_shared)
	p.libraryDecorator.reexportDirs(deps.ReexportedDirs...)
	p.libraryDecorator.reexportSystemDirs(deps.ReexportedSystemDirs...)
	p.libraryDecorator.reexportFlags(deps.ReexportedFlags...)
	p.libraryDecorator.reexportDeps(deps.ReexportedDeps...)
	p.libraryDecorator.addExportedGeneratedHeaders(deps.ReexportedGeneratedHeaders...)

	in := android.PathForModuleSrc(ctx, *p.properties.Src)
	p.unstrippedOutputFile = in

	if p.shared() {
		libName := in.Base()
		builderFlags := flagsToBuilderFlags(flags)

		// Optimize out relinking against shared libraries whose interface hasn't changed by
		// depending on a table of contents file instead of the library itself.
		tocFile := android.PathForModuleOut(ctx, libName+".toc")
		p.tocFile = android.OptionalPathForPath(tocFile)
		transformSharedObjectToToc(ctx, in, tocFile, builderFlags)

		ctx.SetProvider(SharedLibraryInfoProvider, SharedLibraryInfo{
			SharedLibrary: in,
			Target:        ctx.Target(),

			TableOfContents: p.tocFile,
		})
	}

	if p.static() {
		depSet := android.NewDepSetBuilder(android.TOPOLOGICAL).Direct(in).Build()
		ctx.SetProvider(StaticLibraryInfoProvider, StaticLibraryInfo{
			StaticLibrary: in,

			TransitiveStaticLibrariesForOrdering: depSet,
		})
	}

	p.libraryDecorator.flagExporter.setProvider(ctx)

	return in
}

func (p *snapshotLibraryDecorator) install(ctx ModuleContext, file android.Path) {
	if p.MatchesWithDevice(ctx.DeviceConfig()) && (p.shared() || p.static()) {
		p.baseInstaller.install(ctx, file)
	}
}

func (p *snapshotLibraryDecorator) nativeCoverage() bool {
	return false
}

func (p *snapshotLibraryDecorator) isSanitizerEnabled(t SanitizerType) bool {
	switch t {
	case cfi:
		return p.sanitizerProperties.Cfi.Src != nil
	default:
		return false
	}
}

func (p *snapshotLibraryDecorator) setSanitizerVariation(t SanitizerType, enabled bool) {
	if !enabled {
		return
	}
	switch t {
	case cfi:
		p.sanitizerProperties.CfiEnabled = true
	default:
		return
	}
}

func snapshotLibraryFactory(image SnapshotImage, moduleSuffix string) (*Module, *snapshotLibraryDecorator) {
	module, library := NewLibrary(android.DeviceSupported)

	module.stl = nil
	module.sanitize = nil
	library.disableStripping()

	prebuilt := &snapshotLibraryDecorator{
		libraryDecorator: library,
	}

	prebuilt.baseLinker.Properties.No_libcrt = BoolPtr(true)
	prebuilt.baseLinker.Properties.Nocrt = BoolPtr(true)

	// Prevent default system libs (libc, libm, and libdl) from being linked
	if prebuilt.baseLinker.Properties.System_shared_libs == nil {
		prebuilt.baseLinker.Properties.System_shared_libs = []string{}
	}

	module.compiler = nil
	module.linker = prebuilt
	module.installer = prebuilt

	prebuilt.Init(module, image, moduleSuffix)
	module.AddProperties(
		&prebuilt.properties,
		&prebuilt.sanitizerProperties,
	)

	return module, prebuilt
}

// vendor_snapshot_shared is a special prebuilt shared library which is auto-generated by
// development/vendor_snapshot/update.py. As a part of vendor snapshot, vendor_snapshot_shared
// overrides the vendor variant of the cc shared library with the same name, if BOARD_VNDK_VERSION
// is set.
func VendorSnapshotSharedFactory() android.Module {
	module, prebuilt := snapshotLibraryFactory(VendorSnapshotImageSingleton, SnapshotSharedSuffix)
	prebuilt.libraryDecorator.BuildOnlyShared()
	return module.Init()
}

// recovery_snapshot_shared is a special prebuilt shared library which is auto-generated by
// development/vendor_snapshot/update.py. As a part of recovery snapshot, recovery_snapshot_shared
// overrides the recovery variant of the cc shared library with the same name, if BOARD_VNDK_VERSION
// is set.
func RecoverySnapshotSharedFactory() android.Module {
	module, prebuilt := snapshotLibraryFactory(recoverySnapshotImageSingleton, SnapshotSharedSuffix)
	prebuilt.libraryDecorator.BuildOnlyShared()
	return module.Init()
}

// ramdisk_snapshot_shared is a special prebuilt shared library which is auto-generated by
// development/vendor_snapshot/update.py. As a part of ramdisk snapshot, ramdisk_snapshot_shared
// overrides the ramdisk variant of the cc shared library with the same name, if BOARD_VNDK_VERSION
// is set.
func RamdiskSnapshotSharedFactory() android.Module {
	module, prebuilt := snapshotLibraryFactory(ramdiskSnapshotImageSingleton, snapshotSharedSuffix)
	prebuilt.libraryDecorator.BuildOnlyShared()
	return module.Init()
}

// vendor_snapshot_static is a special prebuilt static library which is auto-generated by
// development/vendor_snapshot/update.py. As a part of vendor snapshot, vendor_snapshot_static
// overrides the vendor variant of the cc static library with the same name, if BOARD_VNDK_VERSION
// is set.
func VendorSnapshotStaticFactory() android.Module {
	module, prebuilt := snapshotLibraryFactory(VendorSnapshotImageSingleton, SnapshotStaticSuffix)
	prebuilt.libraryDecorator.BuildOnlyStatic()
	return module.Init()
}

// recovery_snapshot_static is a special prebuilt static library which is auto-generated by
// development/vendor_snapshot/update.py. As a part of recovery snapshot, recovery_snapshot_static
// overrides the recovery variant of the cc static library with the same name, if BOARD_VNDK_VERSION
// is set.
func RecoverySnapshotStaticFactory() android.Module {
	module, prebuilt := snapshotLibraryFactory(recoverySnapshotImageSingleton, SnapshotStaticSuffix)
	prebuilt.libraryDecorator.BuildOnlyStatic()
	return module.Init()
}

// ramdisk_snapshot_static is a special prebuilt static library which is auto-generated by
// development/vendor_snapshot/update.py. As a part of ramdisk snapshot, ramdisk_snapshot_static
// overrides the ramdisk variant of the cc static library with the same name, if BOARD_VNDK_VERSION
// is set.
func RamdiskSnapshotStaticFactory() android.Module {
	module, prebuilt := snapshotLibraryFactory(ramdiskSnapshotImageSingleton, snapshotStaticSuffix)
	prebuilt.libraryDecorator.BuildOnlyStatic()
	return module.Init()
}

// vendor_snapshot_header is a special header library which is auto-generated by
// development/vendor_snapshot/update.py. As a part of vendor snapshot, vendor_snapshot_header
// overrides the vendor variant of the cc header library with the same name, if BOARD_VNDK_VERSION
// is set.
func VendorSnapshotHeaderFactory() android.Module {
	module, prebuilt := snapshotLibraryFactory(VendorSnapshotImageSingleton, snapshotHeaderSuffix)
	prebuilt.libraryDecorator.HeaderOnly()
	return module.Init()
}

// recovery_snapshot_header is a special header library which is auto-generated by
// development/vendor_snapshot/update.py. As a part of recovery snapshot, recovery_snapshot_header
// overrides the recovery variant of the cc header library with the same name, if BOARD_VNDK_VERSION
// is set.
func RecoverySnapshotHeaderFactory() android.Module {
	module, prebuilt := snapshotLibraryFactory(recoverySnapshotImageSingleton, snapshotHeaderSuffix)
	prebuilt.libraryDecorator.HeaderOnly()
	return module.Init()
}

// ramdisk_snapshot_header is a special header library which is auto-generated by
// development/vendor_snapshot/update.py. As a part of ramdisk snapshot, ramdisk_snapshot_header
// overrides the ramdisk variant of the cc header library with the same name, if BOARD_VNDK_VERSION
// is set.
func RamdiskSnapshotHeaderFactory() android.Module {
	module, prebuilt := snapshotLibraryFactory(ramdiskSnapshotImageSingleton, snapshotHeaderSuffix)
	prebuilt.libraryDecorator.HeaderOnly()
	return module.Init()
}

var _ snapshotSanitizer = (*snapshotLibraryDecorator)(nil)

//
// Module definitions for snapshots of executable binaries.
//
// Modules (vendor|recovery)_snapshot_binary are defined here. They have their prebuilt executable
// binaries (e.g. toybox, sh) as their src, which can be installed.
//
// These modules are auto-generated by development/vendor_snapshot/update.py.
type snapshotBinaryProperties struct {
	// Prebuilt file for each arch.
	Src *string `android:"arch_variant"`
}

type snapshotBinaryDecorator struct {
	BaseSnapshotDecorator
	*binaryDecorator
	properties snapshotBinaryProperties
}

func (p *snapshotBinaryDecorator) MatchesWithDevice(config android.DeviceConfig) bool {
	if config.DeviceArch() != p.Arch() {
		return false
	}
	if p.properties.Src == nil {
		return false
	}
	return true
}

// cc modules' link functions are to link compiled objects into final binaries.
// As snapshots are prebuilts, this just returns the prebuilt binary
func (p *snapshotBinaryDecorator) link(ctx ModuleContext, flags Flags, deps PathDeps, objs Objects) android.Path {
<<<<<<< HEAD
	p.setSnapshotAndroidMkSuffix(ctx, snapshotBinarySuffix)
=======
	p.SetSnapshotAndroidMkSuffix(ctx, snapshotBinarySuffix)
>>>>>>> bc1fe2a0

	if !p.MatchesWithDevice(ctx.DeviceConfig()) {
		return nil
	}

	in := android.PathForModuleSrc(ctx, *p.properties.Src)
	p.unstrippedOutputFile = in
	binName := in.Base()

	// use cpExecutable to make it executable
	outputFile := android.PathForModuleOut(ctx, binName)
	ctx.Build(pctx, android.BuildParams{
		Rule:        android.CpExecutable,
		Description: "prebuilt",
		Output:      outputFile,
		Input:       in,
	})

	return outputFile
}

func (p *snapshotBinaryDecorator) nativeCoverage() bool {
	return false
}

// vendor_snapshot_binary is a special prebuilt executable binary which is auto-generated by
// development/vendor_snapshot/update.py. As a part of vendor snapshot, vendor_snapshot_binary
// overrides the vendor variant of the cc binary with the same name, if BOARD_VNDK_VERSION is set.
func VendorSnapshotBinaryFactory() android.Module {
	return snapshotBinaryFactory(VendorSnapshotImageSingleton, snapshotBinarySuffix)
}

// recovery_snapshot_binary is a special prebuilt executable binary which is auto-generated by
// development/vendor_snapshot/update.py. As a part of recovery snapshot, recovery_snapshot_binary
// overrides the recovery variant of the cc binary with the same name, if BOARD_VNDK_VERSION is set.
func RecoverySnapshotBinaryFactory() android.Module {
	return snapshotBinaryFactory(recoverySnapshotImageSingleton, snapshotBinarySuffix)
}

<<<<<<< HEAD
// ramdisk_snapshot_binary is a special prebuilt executable binary which is auto-generated by
// development/vendor_snapshot/update.py. As a part of ramdisk snapshot, ramdisk_snapshot_binary
// overrides the ramdisk variant of the cc binary with the same name, if BOARD_VNDK_VERSION is set.
func RamdiskSnapshotBinaryFactory() android.Module {
	return snapshotBinaryFactory(ramdiskSnapshotImageSingleton, snapshotBinarySuffix)
}

func snapshotBinaryFactory(image snapshotImage, moduleSuffix string) android.Module {
=======
func snapshotBinaryFactory(image SnapshotImage, moduleSuffix string) android.Module {
>>>>>>> bc1fe2a0
	module, binary := NewBinary(android.DeviceSupported)
	binary.baseLinker.Properties.No_libcrt = BoolPtr(true)
	binary.baseLinker.Properties.Nocrt = BoolPtr(true)

	// Prevent default system libs (libc, libm, and libdl) from being linked
	if binary.baseLinker.Properties.System_shared_libs == nil {
		binary.baseLinker.Properties.System_shared_libs = []string{}
	}

	prebuilt := &snapshotBinaryDecorator{
		binaryDecorator: binary,
	}

	module.compiler = nil
	module.sanitize = nil
	module.stl = nil
	module.linker = prebuilt

	prebuilt.Init(module, image, moduleSuffix)
	module.AddProperties(&prebuilt.properties)
	return module.Init()
}

//
// Module definitions for snapshots of object files (*.o).
//
// Modules (vendor|recovery)_snapshot_object are defined here. They have their prebuilt object
// files (*.o) as their src.
//
// These modules are auto-generated by development/vendor_snapshot/update.py.
type vendorSnapshotObjectProperties struct {
	// Prebuilt file for each arch.
	Src *string `android:"arch_variant"`
}

type snapshotObjectLinker struct {
	BaseSnapshotDecorator
	objectLinker
	properties vendorSnapshotObjectProperties
}

func (p *snapshotObjectLinker) MatchesWithDevice(config android.DeviceConfig) bool {
	if config.DeviceArch() != p.Arch() {
		return false
	}
	if p.properties.Src == nil {
		return false
	}
	return true
}

// cc modules' link functions are to link compiled objects into final binaries.
// As snapshots are prebuilts, this just returns the prebuilt binary
func (p *snapshotObjectLinker) link(ctx ModuleContext, flags Flags, deps PathDeps, objs Objects) android.Path {
<<<<<<< HEAD
	p.setSnapshotAndroidMkSuffix(ctx, snapshotObjectSuffix)
=======
	p.SetSnapshotAndroidMkSuffix(ctx, snapshotObjectSuffix)
>>>>>>> bc1fe2a0

	if !p.MatchesWithDevice(ctx.DeviceConfig()) {
		return nil
	}

	return android.PathForModuleSrc(ctx, *p.properties.Src)
}

func (p *snapshotObjectLinker) nativeCoverage() bool {
	return false
}

// vendor_snapshot_object is a special prebuilt compiled object file which is auto-generated by
// development/vendor_snapshot/update.py. As a part of vendor snapshot, vendor_snapshot_object
// overrides the vendor variant of the cc object with the same name, if BOARD_VNDK_VERSION is set.
func VendorSnapshotObjectFactory() android.Module {
	module := newObject(android.DeviceSupported)

	prebuilt := &snapshotObjectLinker{
		objectLinker: objectLinker{
			baseLinker: NewBaseLinker(nil),
		},
	}
	module.linker = prebuilt

	prebuilt.Init(module, VendorSnapshotImageSingleton, snapshotObjectSuffix)
	module.AddProperties(&prebuilt.properties)
	return module.Init()
}

// recovery_snapshot_object is a special prebuilt compiled object file which is auto-generated by
// development/vendor_snapshot/update.py. As a part of recovery snapshot, recovery_snapshot_object
// overrides the recovery variant of the cc object with the same name, if BOARD_VNDK_VERSION is set.
func RecoverySnapshotObjectFactory() android.Module {
	module := newObject(android.DeviceSupported)

	prebuilt := &snapshotObjectLinker{
		objectLinker: objectLinker{
			baseLinker: NewBaseLinker(nil),
		},
	}
	module.linker = prebuilt

	prebuilt.Init(module, recoverySnapshotImageSingleton, snapshotObjectSuffix)
	module.AddProperties(&prebuilt.properties)
	return module.Init()
}

<<<<<<< HEAD
// ramdisk_snapshot_object is a special prebuilt compiled object file which is auto-generated by
// development/vendor_snapshot/update.py. As a part of ramdisk snapshot, ramdisk_snapshot_object
// overrides the ramdisk variant of the cc object with the same name, if BOARD_VNDK_VERSION is set.
func RamdiskSnapshotObjectFactory() android.Module {
	module := newObject()

	prebuilt := &snapshotObjectLinker{
		objectLinker: objectLinker{
			baseLinker: NewBaseLinker(nil),
		},
	}
	module.linker = prebuilt

	prebuilt.init(module, ramdiskSnapshotImageSingleton, snapshotObjectSuffix)
	module.AddProperties(&prebuilt.properties)
	return module.Init()
}

type snapshotInterface interface {
	matchesWithDevice(config android.DeviceConfig) bool
	isSnapshotPrebuilt() bool
	version() string
	snapshotAndroidMkSuffix() string
=======
type SnapshotInterface interface {
	MatchesWithDevice(config android.DeviceConfig) bool
	IsSnapshotPrebuilt() bool
	Version() string
	SnapshotAndroidMkSuffix() string
>>>>>>> bc1fe2a0
}

var _ SnapshotInterface = (*vndkPrebuiltLibraryDecorator)(nil)
var _ SnapshotInterface = (*snapshotLibraryDecorator)(nil)
var _ SnapshotInterface = (*snapshotBinaryDecorator)(nil)
var _ SnapshotInterface = (*snapshotObjectLinker)(nil)<|MERGE_RESOLUTION|>--- conflicted
+++ resolved
@@ -40,63 +40,18 @@
 	moduleNameSuffix() string
 }
 
-<<<<<<< HEAD
-type vendorSnapshotImage struct{}
-type recoverySnapshotImage struct{}
-type ramdiskSnapshotImage struct{}
-
-type directoryMap map[string]bool
-
-var (
-	// Modules under following directories are ignored. They are OEM's and vendor's
-	// proprietary modules(device/, kernel/, vendor/, and hardware/).
-	defaultDirectoryExcludedMap = directoryMap{
-		"device":   true,
-		"hardware": true,
-		"kernel":   true,
-		"vendor":   true,
-		// QC specific directories to be ignored
-		"disregard": true,
-	}
-
-	// Modules under following directories are included as they are in AOSP,
-	// although hardware/ and kernel/ are normally for vendor's own.
-	defaultDirectoryIncludedMap = directoryMap{
-		"kernel/configs":              true,
-		"kernel/prebuilts":            true,
-		"kernel/tests":                true,
-		"hardware/interfaces":         true,
-		"hardware/libhardware":        true,
-		"hardware/libhardware_legacy": true,
-		"hardware/ril":                true,
-	}
-)
-
-func (vendorSnapshotImage) init(ctx android.RegistrationContext) {
-	ctx.RegisterSingletonType("vendor-snapshot", VendorSnapshotSingleton)
-	ctx.RegisterModuleType("vendor_snapshot", vendorSnapshotFactory)
-	ctx.RegisterModuleType("vendor_snapshot_shared", VendorSnapshotSharedFactory)
-	ctx.RegisterModuleType("vendor_snapshot_static", VendorSnapshotStaticFactory)
-	ctx.RegisterModuleType("vendor_snapshot_header", VendorSnapshotHeaderFactory)
-	ctx.RegisterModuleType("vendor_snapshot_binary", VendorSnapshotBinaryFactory)
-	ctx.RegisterModuleType("vendor_snapshot_object", VendorSnapshotObjectFactory)
-
-	ctx.RegisterSingletonType("vendor-fake-snapshot", VendorFakeSnapshotSingleton)
-}
-
-func (vendorSnapshotImage) shouldGenerateSnapshot(ctx android.SingletonContext) bool {
-	// BOARD_VNDK_VERSION must be set to 'current' in order to generate a snapshot.
-	return ctx.DeviceConfig().VndkVersion() == "current"
-=======
 type vendorSnapshotImage struct {
 	*snapshot.VendorSnapshotImage
->>>>>>> bc1fe2a0
 }
 
 type recoverySnapshotImage struct {
 	*snapshot.RecoverySnapshotImage
 }
 
+type ramdiskSnapshotImage struct {
+	*snapshot.RamdiskSnapshotImage
+}
+
 func (vendorSnapshotImage) imageVariantName(cfg android.DeviceConfig) string {
 	return VendorVariationPrefix + cfg.VndkVersion()
 }
@@ -113,9 +68,18 @@
 	return recoverySuffix
 }
 
-// Override existing vendor and recovery snapshot for cc module specific extra functions
+func (ramdiskSnapshotImage) imageVariantName(cfg android.DeviceConfig) string {
+	return android.RamdiskVariation
+}
+
+func (ramdiskSnapshotImage) moduleNameSuffix() string {
+	return ramdiskSuffix
+}
+
+// Override existing vendor, recovery and ramdisk snapshot for cc module specific extra functions
 var VendorSnapshotImageSingleton vendorSnapshotImage = vendorSnapshotImage{&snapshot.VendorSnapshotImageSingleton}
 var recoverySnapshotImageSingleton recoverySnapshotImage = recoverySnapshotImage{&snapshot.RecoverySnapshotImageSingleton}
+var ramdiskSnapshotImageSingleton ramdiskSnapshotImage = ramdiskSnapshotImage{&snapshot.RamdiskSnapshotImageSingleton}
 
 func RegisterVendorSnapshotModules(ctx android.RegistrationContext) {
 	ctx.RegisterModuleType("vendor_snapshot", vendorSnapshotFactory)
@@ -135,63 +99,7 @@
 	ctx.RegisterModuleType("recovery_snapshot_object", RecoverySnapshotObjectFactory)
 }
 
-<<<<<<< HEAD
-func (recoverySnapshotImage) shouldGenerateSnapshot(ctx android.SingletonContext) bool {
-	// RECOVERY_SNAPSHOT_VERSION must be set to 'current' in order to generate a
-	// snapshot.
-	return ctx.DeviceConfig().RecoverySnapshotVersion() == "current"
-}
-
-func (recoverySnapshotImage) inImage(m LinkableInterface) func() bool {
-	return m.InRecovery
-}
-
-// recovery snapshot does not have private libraries.
-func (recoverySnapshotImage) private(m LinkableInterface) bool {
-	return false
-}
-
-func (recoverySnapshotImage) isProprietaryPath(dir string, deviceConfig android.DeviceConfig) bool {
-	return isDirectoryExcluded(dir, deviceConfig.RecoverySnapshotDirsExcludedMap(), deviceConfig.RecoverySnapshotDirsIncludedMap())
-}
-
-// recovery snapshot does NOT treat vndk specially.
-func (recoverySnapshotImage) includeVndk() bool {
-	return false
-}
-
-func (recoverySnapshotImage) excludeFromSnapshot(m LinkableInterface) bool {
-	return m.ExcludeFromRecoverySnapshot()
-}
-
-func (recoverySnapshotImage) isUsingSnapshot(cfg android.DeviceConfig) bool {
-	recoverySnapshotVersion := cfg.RecoverySnapshotVersion()
-	return recoverySnapshotVersion != "current" && recoverySnapshotVersion != ""
-}
-
-func (recoverySnapshotImage) targetSnapshotVersion(cfg android.DeviceConfig) string {
-	return cfg.RecoverySnapshotVersion()
-}
-
-func (recoverySnapshotImage) excludeFromDirectedSnapshot(cfg android.DeviceConfig, name string) bool {
-	// If we're using full snapshot, not directed snapshot, capture every module
-	if !cfg.DirectedRecoverySnapshot() {
-		return false
-	}
-	// Else, checks if name is in RECOVERY_SNAPSHOT_MODULES.
-	return !cfg.RecoverySnapshotModules()[name]
-}
-
-func (recoverySnapshotImage) imageVariantName(cfg android.DeviceConfig) string {
-	return android.RecoveryVariation
-}
-
-func (recoverySnapshotImage) moduleNameSuffix() string {
-	return recoverySuffix
-}
-
-func (ramdiskSnapshotImage) init(ctx android.RegistrationContext) {
-	ctx.RegisterSingletonType("ramdisk-snapshot", RamdiskSnapshotSingleton)
+func RegisterRamdiskSnapshotModules(ctx android.RegistrationContext) {
 	ctx.RegisterModuleType("ramdisk_snapshot", ramdiskSnapshotFactory)
 	ctx.RegisterModuleType("ramdisk_snapshot_shared", RamdiskSnapshotSharedFactory)
 	ctx.RegisterModuleType("ramdisk_snapshot_static", RamdiskSnapshotStaticFactory)
@@ -200,73 +108,10 @@
 	ctx.RegisterModuleType("ramdisk_snapshot_object", RamdiskSnapshotObjectFactory)
 }
 
-func (ramdiskSnapshotImage) shouldGenerateSnapshot(ctx android.SingletonContext) bool {
-	// RAMDISK_SNAPSHOT_VERSION must be set to 'current' in order to generate a
-	// snapshot.
-	return ctx.DeviceConfig().RamdiskSnapshotVersion() == "current"
-}
-
-func (ramdiskSnapshotImage) inImage(m LinkableInterface) func() bool {
-	return m.InRamdisk
-}
-
-// ramdisk snapshot does not have private libraries.
-func (ramdiskSnapshotImage) private(m LinkableInterface) bool {
-	return false
-}
-
-func (ramdiskSnapshotImage) isProprietaryPath(dir string, deviceConfig android.DeviceConfig) bool {
-	return isDirectoryExcluded(dir, deviceConfig.RamdiskSnapshotDirsExcludedMap(), deviceConfig.RamdiskSnapshotDirsIncludedMap())
-}
-
-// ramdisk snapshot does NOT treat vndk specially.
-func (ramdiskSnapshotImage) includeVndk() bool {
-	return false
-}
-
-func (ramdiskSnapshotImage) excludeFromSnapshot(m LinkableInterface) bool {
-	return m.ExcludeFromRamdiskSnapshot()
-}
-
-func (ramdiskSnapshotImage) isUsingSnapshot(cfg android.DeviceConfig) bool {
-	ramdiskSnapshotVersion := cfg.RamdiskSnapshotVersion()
-	return ramdiskSnapshotVersion != "current" && ramdiskSnapshotVersion != ""
-}
-
-func (ramdiskSnapshotImage) targetSnapshotVersion(cfg android.DeviceConfig) string {
-	return cfg.RamdiskSnapshotVersion()
-}
-
-func (ramdiskSnapshotImage) excludeFromDirectedSnapshot(cfg android.DeviceConfig, name string) bool {
-	// If we're using full snapshot, not directed snapshot, capture every module
-	if !cfg.DirectedRamdiskSnapshot() {
-		return false
-	}
-	// Else, checks if name is in RAMDSIK_SNAPSHOT_MODULES.
-	return !cfg.RamdiskSnapshotModules()[name]
-}
-
-func (ramdiskSnapshotImage) imageVariantName(cfg android.DeviceConfig) string {
-	return android.RamdiskVariation
-}
-
-func (ramdiskSnapshotImage) moduleNameSuffix() string {
-	return ramdiskSuffix
-}
-
-var vendorSnapshotImageSingleton vendorSnapshotImage
-var recoverySnapshotImageSingleton recoverySnapshotImage
-var ramdiskSnapshotImageSingleton ramdiskSnapshotImage
-
-func init() {
-	vendorSnapshotImageSingleton.init(android.InitRegistrationContext)
-	recoverySnapshotImageSingleton.init(android.InitRegistrationContext)
-	ramdiskSnapshotImageSingleton.init(android.InitRegistrationContext)
-=======
 func init() {
 	RegisterVendorSnapshotModules(android.InitRegistrationContext)
 	RegisterRecoverySnapshotModules(android.InitRegistrationContext)
->>>>>>> bc1fe2a0
+	RegisterRamdiskSnapshotModules(android.InitRegistrationContext)
 	android.RegisterMakeVarsProvider(pctx, snapshotMakeVarsProvider)
 }
 
@@ -288,6 +133,7 @@
 	Binaries    []string `android:"arch_variant"`
 	Objects     []string `android:"arch_variant"`
 }
+
 type snapshotModule struct {
 	android.ModuleBase
 
@@ -404,24 +250,6 @@
 	})
 }
 
-func snapshotMakeVarsProvider(ctx android.MakeVarsContext) {
-	snapshotSet := map[string]struct{}{}
-	ctx.VisitAllModules(func(m android.Module) {
-		if s, ok := m.(*snapshot); ok {
-			if _, ok := snapshotSet[s.Name()]; ok {
-				// arch variant generates duplicated modules
-				// skip this as we only need to know the path of the module.
-				return
-			}
-			snapshotSet[s.Name()] = struct{}{}
-			imageNameVersion := strings.Split(s.image.imageVariantName(ctx.DeviceConfig()), ".")
-			ctx.Strict(
-				strings.Join([]string{strings.ToUpper(imageNameVersion[0]), s.baseSnapshot.version(), "SNAPSHOT_DIR"}, "_"),
-				ctx.ModuleDir(s))
-		}
-	})
-}
-
 func vendorSnapshotFactory() android.Module {
 	return snapshotFactory(VendorSnapshotImageSingleton)
 }
@@ -430,20 +258,10 @@
 	return snapshotFactory(recoverySnapshotImageSingleton)
 }
 
-<<<<<<< HEAD
 func ramdiskSnapshotFactory() android.Module {
 	return snapshotFactory(ramdiskSnapshotImageSingleton)
 }
 
-func snapshotFactory(image snapshotImage) android.Module {
-	snapshot := &snapshot{}
-	snapshot.image = image
-	snapshot.AddProperties(
-		&snapshot.properties,
-		&snapshot.baseSnapshot.baseProperties)
-	android.InitAndroidArchModule(snapshot, android.DeviceSupported, android.MultilibBoth)
-	return snapshot
-=======
 func snapshotFactory(image SnapshotImage) android.Module {
 	snapshotModule := &snapshotModule{}
 	snapshotModule.image = image
@@ -452,7 +270,6 @@
 		&snapshotModule.baseSnapshot.baseProperties)
 	android.InitAndroidArchModule(snapshotModule, android.DeviceSupported, android.MultilibBoth)
 	return snapshotModule
->>>>>>> bc1fe2a0
 }
 
 type BaseSnapshotDecoratorProperties struct {
@@ -515,11 +332,7 @@
 	return p.baseProperties.Androidmk_suffix
 }
 
-<<<<<<< HEAD
-func (p *baseSnapshotDecorator) setSnapshotAndroidMkSuffix(ctx android.ModuleContext, variant string) {
-=======
 func (p *BaseSnapshotDecorator) SetSnapshotAndroidMkSuffix(ctx android.ModuleContext, variant string) {
->>>>>>> bc1fe2a0
 	// If there are any 2 or more variations among {core, product, vendor, recovery}
 	// we have to add the androidmk suffix to avoid duplicate modules with the same
 	// name.
@@ -527,13 +340,8 @@
 		Mutator:   "image",
 		Variation: android.CoreVariation})
 
-<<<<<<< HEAD
-	if ctx.OtherModuleFarDependencyVariantExists(variations, ctx.Module().(*Module).BaseModuleName()) {
-		p.baseProperties.Androidmk_suffix = p.image.moduleNameSuffix()
-=======
 	if ctx.OtherModuleFarDependencyVariantExists(variations, ctx.Module().(LinkableInterface).BaseModuleName()) {
 		p.baseProperties.Androidmk_suffix = p.Image.moduleNameSuffix()
->>>>>>> bc1fe2a0
 		return
 	}
 
@@ -541,27 +349,15 @@
 		Mutator:   "image",
 		Variation: ProductVariationPrefix + ctx.DeviceConfig().PlatformVndkVersion()})
 
-<<<<<<< HEAD
 	if ctx.OtherModuleFarDependencyVariantExists(variations, ctx.Module().(*Module).BaseModuleName()) {
-		p.baseProperties.Androidmk_suffix = p.image.moduleNameSuffix()
-		return
-	}
-
-	images := []snapshotImage{vendorSnapshotImageSingleton, recoverySnapshotImageSingleton, ramdiskSnapshotImageSingleton}
-
-	for _, image := range images {
-		if p.image == image {
-=======
-	if ctx.OtherModuleFarDependencyVariantExists(variations, ctx.Module().(LinkableInterface).BaseModuleName()) {
 		p.baseProperties.Androidmk_suffix = p.Image.moduleNameSuffix()
 		return
 	}
 
-	images := []SnapshotImage{VendorSnapshotImageSingleton, recoverySnapshotImageSingleton}
+	images := []SnapshotImage{VendorSnapshotImageSingleton, recoverySnapshotImageSingleton, ramdiskSnapshotImageSingleton}
 
 	for _, image := range images {
 		if p.Image == image {
->>>>>>> bc1fe2a0
 			continue
 		}
 		variations = append(ctx.Target().Variations(), blueprint.Variation{
@@ -569,21 +365,12 @@
 			Variation: image.imageVariantName(ctx.DeviceConfig())})
 
 		if ctx.OtherModuleFarDependencyVariantExists(variations,
-<<<<<<< HEAD
-			ctx.Module().(*Module).BaseModuleName()+
-				getSnapshotNameSuffix(
-					image.moduleNameSuffix()+variant,
-					p.version(),
-					ctx.DeviceConfig().Arches()[0].ArchType.String())) {
-			p.baseProperties.Androidmk_suffix = p.image.moduleNameSuffix()
-=======
 			ctx.Module().(LinkableInterface).BaseModuleName()+
 				getSnapshotNameSuffix(
 					image.moduleNameSuffix()+variant,
 					p.Version(),
 					ctx.DeviceConfig().Arches()[0].ArchType.String())) {
 			p.baseProperties.Androidmk_suffix = p.Image.moduleNameSuffix()
->>>>>>> bc1fe2a0
 			return
 		}
 	}
@@ -679,24 +466,14 @@
 func (p *snapshotLibraryDecorator) link(ctx ModuleContext, flags Flags, deps PathDeps, objs Objects) android.Path {
 	var variant string
 	if p.shared() {
-<<<<<<< HEAD
-		variant = snapshotSharedSuffix
-	} else if p.static() {
-		variant = snapshotStaticSuffix
-=======
 		variant = SnapshotSharedSuffix
 	} else if p.static() {
 		variant = SnapshotStaticSuffix
->>>>>>> bc1fe2a0
 	} else {
 		variant = snapshotHeaderSuffix
 	}
 
-<<<<<<< HEAD
-	p.setSnapshotAndroidMkSuffix(ctx, variant)
-=======
 	p.SetSnapshotAndroidMkSuffix(ctx, variant)
->>>>>>> bc1fe2a0
 
 	if p.header() {
 		return p.libraryDecorator.link(ctx, flags, deps, objs)
@@ -845,7 +622,7 @@
 // overrides the ramdisk variant of the cc shared library with the same name, if BOARD_VNDK_VERSION
 // is set.
 func RamdiskSnapshotSharedFactory() android.Module {
-	module, prebuilt := snapshotLibraryFactory(ramdiskSnapshotImageSingleton, snapshotSharedSuffix)
+	module, prebuilt := snapshotLibraryFactory(ramdiskSnapshotImageSingleton, SnapshotSharedSuffix)
 	prebuilt.libraryDecorator.BuildOnlyShared()
 	return module.Init()
 }
@@ -875,7 +652,7 @@
 // overrides the ramdisk variant of the cc static library with the same name, if BOARD_VNDK_VERSION
 // is set.
 func RamdiskSnapshotStaticFactory() android.Module {
-	module, prebuilt := snapshotLibraryFactory(ramdiskSnapshotImageSingleton, snapshotStaticSuffix)
+	module, prebuilt := snapshotLibraryFactory(ramdiskSnapshotImageSingleton, SnapshotStaticSuffix)
 	prebuilt.libraryDecorator.BuildOnlyStatic()
 	return module.Init()
 }
@@ -943,11 +720,7 @@
 // cc modules' link functions are to link compiled objects into final binaries.
 // As snapshots are prebuilts, this just returns the prebuilt binary
 func (p *snapshotBinaryDecorator) link(ctx ModuleContext, flags Flags, deps PathDeps, objs Objects) android.Path {
-<<<<<<< HEAD
-	p.setSnapshotAndroidMkSuffix(ctx, snapshotBinarySuffix)
-=======
 	p.SetSnapshotAndroidMkSuffix(ctx, snapshotBinarySuffix)
->>>>>>> bc1fe2a0
 
 	if !p.MatchesWithDevice(ctx.DeviceConfig()) {
 		return nil
@@ -987,7 +760,6 @@
 	return snapshotBinaryFactory(recoverySnapshotImageSingleton, snapshotBinarySuffix)
 }
 
-<<<<<<< HEAD
 // ramdisk_snapshot_binary is a special prebuilt executable binary which is auto-generated by
 // development/vendor_snapshot/update.py. As a part of ramdisk snapshot, ramdisk_snapshot_binary
 // overrides the ramdisk variant of the cc binary with the same name, if BOARD_VNDK_VERSION is set.
@@ -995,10 +767,7 @@
 	return snapshotBinaryFactory(ramdiskSnapshotImageSingleton, snapshotBinarySuffix)
 }
 
-func snapshotBinaryFactory(image snapshotImage, moduleSuffix string) android.Module {
-=======
 func snapshotBinaryFactory(image SnapshotImage, moduleSuffix string) android.Module {
->>>>>>> bc1fe2a0
 	module, binary := NewBinary(android.DeviceSupported)
 	binary.baseLinker.Properties.No_libcrt = BoolPtr(true)
 	binary.baseLinker.Properties.Nocrt = BoolPtr(true)
@@ -1053,11 +822,7 @@
 // cc modules' link functions are to link compiled objects into final binaries.
 // As snapshots are prebuilts, this just returns the prebuilt binary
 func (p *snapshotObjectLinker) link(ctx ModuleContext, flags Flags, deps PathDeps, objs Objects) android.Path {
-<<<<<<< HEAD
-	p.setSnapshotAndroidMkSuffix(ctx, snapshotObjectSuffix)
-=======
 	p.SetSnapshotAndroidMkSuffix(ctx, snapshotObjectSuffix)
->>>>>>> bc1fe2a0
 
 	if !p.MatchesWithDevice(ctx.DeviceConfig()) {
 		return nil
@@ -1106,12 +871,11 @@
 	return module.Init()
 }
 
-<<<<<<< HEAD
 // ramdisk_snapshot_object is a special prebuilt compiled object file which is auto-generated by
 // development/vendor_snapshot/update.py. As a part of ramdisk snapshot, ramdisk_snapshot_object
 // overrides the ramdisk variant of the cc object with the same name, if BOARD_VNDK_VERSION is set.
 func RamdiskSnapshotObjectFactory() android.Module {
-	module := newObject()
+	module := newObject(android.DeviceSupported)
 
 	prebuilt := &snapshotObjectLinker{
 		objectLinker: objectLinker{
@@ -1120,23 +884,16 @@
 	}
 	module.linker = prebuilt
 
-	prebuilt.init(module, ramdiskSnapshotImageSingleton, snapshotObjectSuffix)
+	prebuilt.Init(module, ramdiskSnapshotImageSingleton, snapshotObjectSuffix)
 	module.AddProperties(&prebuilt.properties)
 	return module.Init()
 }
 
-type snapshotInterface interface {
-	matchesWithDevice(config android.DeviceConfig) bool
-	isSnapshotPrebuilt() bool
-	version() string
-	snapshotAndroidMkSuffix() string
-=======
 type SnapshotInterface interface {
 	MatchesWithDevice(config android.DeviceConfig) bool
 	IsSnapshotPrebuilt() bool
 	Version() string
 	SnapshotAndroidMkSuffix() string
->>>>>>> bc1fe2a0
 }
 
 var _ SnapshotInterface = (*vndkPrebuiltLibraryDecorator)(nil)
