// Copyright (C) 2019 The Android Open Source Project
//
// Licensed under the Apache License, Version 2.0 (the "License");
// you may not use this file except in compliance with the License.
// You may obtain a copy of the License at
//
//     http://www.apache.org/licenses/LICENSE-2.0
//
// Unless required by applicable law or agreed to in writing, software
// distributed under the License is distributed on an "AS IS" BASIS,
// WITHOUT WARRANTIES OR CONDITIONS OF ANY KIND, either express or implied.
// See the License for the specific language governing permissions and
// limitations under the License.

package cc

import (
	"path/filepath"
	"testing"

	"android/soong/android"
	"android/soong/genrule"
	"android/soong/snapshot"
)

func RegisterRequiredBuildComponentsForTest(ctx android.RegistrationContext) {
	RegisterPrebuiltBuildComponents(ctx)
	RegisterCCBuildComponents(ctx)
	RegisterBinaryBuildComponents(ctx)
	RegisterLibraryBuildComponents(ctx)
	RegisterLibraryHeadersBuildComponents(ctx)

	ctx.RegisterModuleType("cc_benchmark", BenchmarkFactory)
	ctx.RegisterModuleType("cc_object", ObjectFactory)
	ctx.RegisterModuleType("cc_genrule", GenRuleFactory)
	ctx.RegisterModuleType("ndk_prebuilt_shared_stl", NdkPrebuiltSharedStlFactory)
	ctx.RegisterModuleType("ndk_prebuilt_static_stl", NdkPrebuiltStaticStlFactory)
	ctx.RegisterModuleType("ndk_prebuilt_object", NdkPrebuiltObjectFactory)
	ctx.RegisterModuleType("ndk_library", NdkLibraryFactory)
}

func GatherRequiredDepsForTest(oses ...android.OsType) string {
	ret := commonDefaultModules()

	supportLinuxBionic := false
	for _, os := range oses {
		if os == android.Windows {
			ret += withWindowsModules()
		}
		if os == android.LinuxBionic {
			supportLinuxBionic = true
			ret += withLinuxBionic()
		}
	}

	if !supportLinuxBionic {
		ret += withoutLinuxBionic()
	}

	return ret
}

func commonDefaultModules() string {
	return `
		cc_defaults {
			name: "toolchain_libs_defaults",
			vendor_available: true,
			product_available: true,
			recovery_available: true,
<<<<<<< HEAD
			ramdisk_available: true,
			src: "",
=======
			no_libcrt: true,
			sdk_version: "minimum",
			nocrt: true,
			system_shared_libs: [],
			stl: "none",
			srcs: [""],
			check_elf_files: false,
			sanitize: {
				never: true,
			},
>>>>>>> 2ab13535
		}

		cc_prebuilt_library_static {
			name: "libcompiler_rt-extras",
			defaults: ["toolchain_libs_defaults"],
			vendor_ramdisk_available: true,
<<<<<<< HEAD
			product_available: true,
			recovery_available: true,
			ramdisk_available: true,
=======
		}

		cc_prebuilt_library_static {
			name: "libclang_rt.builtins-arm-android",
			defaults: ["toolchain_libs_defaults"],
>>>>>>> 2ab13535
			native_bridge_supported: true,
			vendor_ramdisk_available: true,
		}

		cc_prebuilt_library_static {
			name: "libclang_rt.builtins-aarch64-android",
<<<<<<< HEAD
			vendor_available: true,
			vendor_ramdisk_available: true,
			product_available: true,
			recovery_available: true,
			ramdisk_available: true,
=======
			defaults: ["toolchain_libs_defaults"],
>>>>>>> 2ab13535
			native_bridge_supported: true,
			vendor_ramdisk_available: true,
		}

		cc_prebuilt_library_shared {
			name: "libclang_rt.hwasan-aarch64-android",
<<<<<<< HEAD
			nocrt: true,
			vendor_available: true,
			product_available: true,
			recovery_available: true,
			ramdisk_available: true,
			system_shared_libs: [],
			stl: "none",
			srcs: [""],
			check_elf_files: false,
			sanitize: {
				never: true,
			},
=======
			defaults: ["toolchain_libs_defaults"],
>>>>>>> 2ab13535
		}

		cc_prebuilt_library_static {
			name: "libclang_rt.builtins-i686-android",
			defaults: ["toolchain_libs_defaults"],
			vendor_ramdisk_available: true,
<<<<<<< HEAD
			product_available: true,
			recovery_available: true,
			ramdisk_available: true,
=======
>>>>>>> 2ab13535
			native_bridge_supported: true,
		}

		cc_prebuilt_library_static {
			name: "libclang_rt.builtins-x86_64-android",
<<<<<<< HEAD
			defaults: ["linux_bionic_supported"],
			vendor_available: true,
			vendor_ramdisk_available: true,
			product_available: true,
			recovery_available: true,
			ramdisk_available: true,
=======
			defaults: [
				"linux_bionic_supported",
				"toolchain_libs_defaults",
			],
>>>>>>> 2ab13535
			native_bridge_supported: true,
			vendor_ramdisk_available: true,
		}

		cc_prebuilt_library_static {
			name: "libunwind",
			defaults: [
				"linux_bionic_supported",
				"toolchain_libs_defaults",
			],
			vendor_ramdisk_available: true,
<<<<<<< HEAD
			product_available: true,
			recovery_available: true,
			ramdisk_available: true,
=======
>>>>>>> 2ab13535
			native_bridge_supported: true,
		}

		cc_prebuilt_library_static {
			name: "libclang_rt.fuzzer-arm-android",
<<<<<<< HEAD
			vendor_available: true,
			product_available: true,
			recovery_available: true,
			ramdisk_available: true,
			src: "",
=======
			defaults: ["toolchain_libs_defaults"],
>>>>>>> 2ab13535
		}

		cc_prebuilt_library_static {
			name: "libclang_rt.fuzzer-aarch64-android",
<<<<<<< HEAD
			vendor_available: true,
			product_available: true,
			recovery_available: true,
			ramdisk_available: true,
			src: "",
=======
			defaults: ["toolchain_libs_defaults"],
>>>>>>> 2ab13535
		}

		cc_prebuilt_library_static {
			name: "libclang_rt.fuzzer-i686-android",
<<<<<<< HEAD
			vendor_available: true,
			product_available: true,
			recovery_available: true,
			ramdisk_available: true,
			src: "",
=======
			defaults: ["toolchain_libs_defaults"],
>>>>>>> 2ab13535
		}

		cc_prebuilt_library_static {
			name: "libclang_rt.fuzzer-x86_64-android",
<<<<<<< HEAD
			defaults: ["linux_bionic_supported"],
			vendor_available: true,
			product_available: true,
			recovery_available: true,
			ramdisk_available: true,
			src: "",
=======
			defaults: [
				"linux_bionic_supported",
				"toolchain_libs_defaults",
			],
>>>>>>> 2ab13535
		}

		cc_prebuilt_library_static {
			name: "libclang_rt.fuzzer-x86_64",
<<<<<<< HEAD
			vendor_available: true,
			product_available: true,
			recovery_available: true,
			ramdisk_available: true,
			src: "",
=======
			defaults: [
				"linux_bionic_supported",
				"toolchain_libs_defaults",
			],
>>>>>>> 2ab13535
		}

		// Needed for sanitizer
		cc_prebuilt_library_shared {
			name: "libclang_rt.ubsan_standalone-aarch64-android",
<<<<<<< HEAD
			vendor_available: true,
			product_available: true,
			recovery_available: true,
			ramdisk_available: true,
			system_shared_libs: [],
			srcs: [""],
=======
			defaults: ["toolchain_libs_defaults"],
>>>>>>> 2ab13535
		}

		cc_library {
			name: "libc",
			defaults: ["linux_bionic_supported"],
			no_libcrt: true,
			nocrt: true,
			stl: "none",
			system_shared_libs: [],
			recovery_available: true,
			ramdisk_available: true,
			stubs: {
				versions: ["27", "28", "29"],
			},
			llndk: {
				symbol_file: "libc.map.txt",
			},
		}
		cc_library {
			name: "libm",
			defaults: ["linux_bionic_supported"],
			no_libcrt: true,
			nocrt: true,
			stl: "none",
			system_shared_libs: [],
			recovery_available: true,
			ramdisk_available: true,
			stubs: {
				versions: ["27", "28", "29"],
			},
			apex_available: [
				"//apex_available:platform",
				"myapex"
			],
			llndk: {
				symbol_file: "libm.map.txt",
			},
		}

		// Coverage libraries
		cc_library {
			name: "libprofile-extras",
			vendor_available: true,
			vendor_ramdisk_available: true,
			product_available: true,
			recovery_available: true,
			ramdisk_available: true,
			native_coverage: false,
			system_shared_libs: [],
			stl: "none",
			notice: "custom_notice",
		}
		cc_library {
			name: "libprofile-clang-extras",
			vendor_available: true,
			vendor_ramdisk_available: true,
			product_available: true,
			recovery_available: true,
			ramdisk_available: true,
			native_coverage: false,
			system_shared_libs: [],
			stl: "none",
			notice: "custom_notice",
		}
		cc_library {
			name: "libprofile-extras_ndk",
			vendor_available: true,
			product_available: true,
			native_coverage: false,
			system_shared_libs: [],
			stl: "none",
			notice: "custom_notice",
			sdk_version: "current",
		}
		cc_library {
			name: "libprofile-clang-extras_ndk",
			vendor_available: true,
			product_available: true,
			native_coverage: false,
			system_shared_libs: [],
			stl: "none",
			notice: "custom_notice",
			sdk_version: "current",
		}

		cc_library {
			name: "libdl",
			defaults: ["linux_bionic_supported"],
			no_libcrt: true,
			nocrt: true,
			stl: "none",
			system_shared_libs: [],
			recovery_available: true,
			ramdisk_available: true,
			stubs: {
				versions: ["27", "28", "29"],
			},
			apex_available: [
				"//apex_available:platform",
				"myapex"
			],
			llndk: {
				symbol_file: "libdl.map.txt",
			},
		}
		cc_library {
			name: "libft2",
			no_libcrt: true,
			nocrt: true,
			system_shared_libs: [],
			recovery_available: true,
			ramdisk_available: true,
			llndk: {
				symbol_file: "libft2.map.txt",
				private: true,
			}
		}
		cc_library {
			name: "libc++_static",
			no_libcrt: true,
			nocrt: true,
			system_shared_libs: [],
			stl: "none",
			vendor_available: true,
			vendor_ramdisk_available: true,
			product_available: true,
			recovery_available: true,
			ramdisk_available: true,
			host_supported: true,
			min_sdk_version: "29",
			apex_available: [
				"//apex_available:platform",
				"//apex_available:anyapex",
			],
		}
		cc_library {
			name: "libc++",
			no_libcrt: true,
			nocrt: true,
			system_shared_libs: [],
			stl: "none",
			vendor_available: true,
			product_available: true,
			recovery_available: true,
			ramdisk_available: true,
			host_supported: true,
			min_sdk_version: "29",
			vndk: {
				enabled: true,
				support_system_process: true,
			},
			apex_available: [
				"//apex_available:platform",
				"//apex_available:anyapex",
			],
		}
		cc_library {
			name: "libc++demangle",
			no_libcrt: true,
			nocrt: true,
			system_shared_libs: [],
			stl: "none",
			host_supported: false,
			vendor_available: true,
			vendor_ramdisk_available: true,
			product_available: true,
			recovery_available: true,
			ramdisk_available: true,
			min_sdk_version: "29",
			apex_available: [
				"//apex_available:platform",
				"//apex_available:anyapex",
			],
		}

		cc_defaults {
			name: "crt_defaults",
			defaults: ["linux_bionic_supported"],
			recovery_available: true,
			ramdisk_available: true,
			vendor_available: true,
			vendor_ramdisk_available: true,
			product_available: true,
			native_bridge_supported: true,
			stl: "none",
			min_sdk_version: "16",
			crt: true,
			system_shared_libs: [],
			apex_available: [
				"//apex_available:platform",
				"//apex_available:anyapex",
			],
		}

		cc_object {
			name: "crtbegin_so",
			defaults: ["crt_defaults"],
			srcs: ["crtbegin_so.c"],
			objs: ["crtbrand"],
		}

		cc_object {
			name: "crtbegin_dynamic",
			defaults: ["crt_defaults"],
			srcs: ["crtbegin.c"],
			objs: ["crtbrand"],
		}

		cc_object {
			name: "crtbegin_static",
			defaults: ["crt_defaults"],
			srcs: ["crtbegin.c"],
			objs: ["crtbrand"],
		}

		cc_object {
			name: "crtend_so",
			defaults: ["crt_defaults"],
			srcs: ["crtend_so.c"],
			objs: ["crtbrand"],
		}

		cc_object {
			name: "crtend_android",
			defaults: ["crt_defaults"],
			srcs: ["crtend.c"],
			objs: ["crtbrand"],
		}

		cc_object {
			name: "crtbrand",
			defaults: ["crt_defaults"],
			srcs: ["crtbrand.c"],
		}

		cc_library {
			name: "libprotobuf-cpp-lite",
		}

		cc_library {
			name: "ndk_libunwind",
			sdk_version: "minimum",
			stl: "none",
			system_shared_libs: [],
		}

		ndk_library {
			name: "libc",
			first_version: "minimum",
			symbol_file: "libc.map.txt",
		}

		ndk_library {
			name: "libm",
			first_version: "minimum",
			symbol_file: "libm.map.txt",
		}

		ndk_library {
			name: "libdl",
			first_version: "minimum",
			symbol_file: "libdl.map.txt",
		}

		ndk_prebuilt_shared_stl {
			name: "ndk_libc++_shared",
			export_include_dirs: ["ndk_libc++_shared"],
		}

		ndk_prebuilt_static_stl {
			name: "ndk_libandroid_support",
			export_include_dirs: ["ndk_libandroid_support"],
		}

		cc_library_static {
			name: "libgoogle-benchmark",
			sdk_version: "current",
			stl: "none",
			system_shared_libs: [],
		}

		cc_library_static {
			name: "note_memtag_heap_async",
		}

		cc_library_static {
			name: "note_memtag_heap_sync",
		}

		cc_library {
			name: "libc_musl",
			host_supported: true,
			no_libcrt: true,
			nocrt: true,
			system_shared_libs: [],
			stl: "none",
		}
	`
}

func withWindowsModules() string {
	return `
		cc_prebuilt_library_static {
			name: "libwinpthread",
			host_supported: true,
			enabled: false,
			target: {
				windows: {
					enabled: true,
				},
			},
			stl: "none",
			srcs:[""],
		}
		`
}

func withLinuxBionic() string {
	return `
				cc_binary {
					name: "linker",
					defaults: ["linux_bionic_supported"],
					recovery_available: true,
					ramdisk_available: true,
					stl: "none",
					nocrt: true,
					static_executable: true,
					native_coverage: false,
					system_shared_libs: [],
				}

				cc_genrule {
					name: "host_bionic_linker_script",
					host_supported: true,
					device_supported: false,
					target: {
						host: {
							enabled: false,
						},
						linux_bionic: {
							enabled: true,
						},
					},
					out: ["linker.script"],
				}

				cc_defaults {
					name: "linux_bionic_supported",
					host_supported: true,
					target: {
						host: {
							enabled: false,
						},
						linux_bionic: {
							enabled: true,
						},
					},
				}
			`
}

func withoutLinuxBionic() string {
	return `
			cc_defaults {
				name: "linux_bionic_supported",
			}
		`
}

func GatherRequiredFilesForTest(fs map[string][]byte) {
}

// The directory in which cc linux bionic default modules will be defined.
//
// Placing them here ensures that their location does not conflict with default test modules
// defined by other packages.
const linuxBionicDefaultsPath = "defaults/cc/linux-bionic/Android.bp"

// The directory in which the default cc common test modules will be defined.
//
// Placing them here ensures that their location does not conflict with default test modules
// defined by other packages.
const DefaultCcCommonTestModulesDir = "defaults/cc/common/"

// Test fixture preparer that will register most cc build components.
//
// Singletons and mutators should only be added here if they are needed for a majority of cc
// module types, otherwise they should be added under a separate preparer to allow them to be
// selected only when needed to reduce test execution time.
//
// Module types do not have much of an overhead unless they are used so this should include as many
// module types as possible. The exceptions are those module types that require mutators and/or
// singletons in order to function in which case they should be kept together in a separate
// preparer.
var PrepareForTestWithCcBuildComponents = android.GroupFixturePreparers(
	android.PrepareForTestWithAndroidBuildComponents,
	android.FixtureRegisterWithContext(RegisterRequiredBuildComponentsForTest),
	android.FixtureRegisterWithContext(func(ctx android.RegistrationContext) {
		ctx.RegisterModuleType("cc_fuzz", FuzzFactory)
		ctx.RegisterModuleType("cc_test", TestFactory)
		ctx.RegisterModuleType("cc_test_library", TestLibraryFactory)
		ctx.RegisterModuleType("vndk_prebuilt_shared", VndkPrebuiltSharedFactory)

		RegisterVndkLibraryTxtTypes(ctx)
	}),

	// Additional files needed in tests that disallow non-existent source files.
	// This includes files that are needed by all, or at least most, instances of a cc module type.
	android.MockFS{
		// Needed for ndk_prebuilt_(shared|static)_stl.
		"prebuilts/ndk/current/sources/cxx-stl/llvm-libc++/libs": nil,
	}.AddToFixture(),
)

// Preparer that will define default cc modules, e.g. standard prebuilt modules.
var PrepareForTestWithCcDefaultModules = android.GroupFixturePreparers(
	PrepareForTestWithCcBuildComponents,

	// Additional files needed in tests that disallow non-existent source.
	android.MockFS{
		"defaults/cc/common/libc.map.txt":           nil,
		"defaults/cc/common/libdl.map.txt":          nil,
		"defaults/cc/common/libm.map.txt":           nil,
		"defaults/cc/common/ndk_libandroid_support": nil,
		"defaults/cc/common/ndk_libc++_shared":      nil,
		"defaults/cc/common/crtbegin_so.c":          nil,
		"defaults/cc/common/crtbegin.c":             nil,
		"defaults/cc/common/crtend_so.c":            nil,
		"defaults/cc/common/crtend.c":               nil,
		"defaults/cc/common/crtbrand.c":             nil,
	}.AddToFixture(),

	// Place the default cc test modules that are common to all platforms in a location that will not
	// conflict with default test modules defined by other packages.
	android.FixtureAddTextFile(DefaultCcCommonTestModulesDir+"Android.bp", commonDefaultModules()),
	// Disable linux bionic by default.
	android.FixtureAddTextFile(linuxBionicDefaultsPath, withoutLinuxBionic()),
)

// Prepare a fixture to use all cc module types, mutators and singletons fully.
//
// This should only be used by tests that want to run with as much of the build enabled as possible.
var PrepareForIntegrationTestWithCc = android.GroupFixturePreparers(
	android.PrepareForIntegrationTestWithAndroid,
	genrule.PrepareForIntegrationTestWithGenrule,
	PrepareForTestWithCcDefaultModules,
)

// The preparer to include if running a cc related test for windows.
var PrepareForTestOnWindows = android.GroupFixturePreparers(
	// Place the default cc test modules for windows platforms in a location that will not conflict
	// with default test modules defined by other packages.
	android.FixtureAddTextFile("defaults/cc/windows/Android.bp", withWindowsModules()),
)

// The preparer to include if running a cc related test for linux bionic.
var PrepareForTestOnLinuxBionic = android.GroupFixturePreparers(
	// Enable linux bionic
	//
	// Can be used after PrepareForTestWithCcDefaultModules to override its default behavior of
	// disabling linux bionic, hence why this uses FixtureOverrideTextFile.
	android.FixtureOverrideTextFile(linuxBionicDefaultsPath, withLinuxBionic()),
)

// This adds some additional modules and singletons which might negatively impact the performance
// of tests so they are not included in the PrepareForIntegrationTestWithCc.
var PrepareForTestWithCcIncludeVndk = android.GroupFixturePreparers(
	PrepareForIntegrationTestWithCc,
	android.FixtureRegisterWithContext(func(ctx android.RegistrationContext) {
		snapshot.VendorSnapshotImageSingleton.Init(ctx)
		snapshot.RecoverySnapshotImageSingleton.Init(ctx)
		snapshot.RamdiskSnapshotImageSingleton.Init(ctx)
		RegisterVendorSnapshotModules(ctx)
		RegisterRecoverySnapshotModules(ctx)
		RegisterRamdiskSnapshotModules(ctx)
		ctx.RegisterSingletonType("vndk-snapshot", VndkSnapshotSingleton)
	}),
)

// TestConfig is the legacy way of creating a test Config for testing cc modules.
//
// See testCc for an explanation as to how to stop using this deprecated method.
//
// deprecated
func TestConfig(buildDir string, os android.OsType, env map[string]string,
	bp string, fs map[string][]byte) android.Config {

	// add some modules that are required by the compiler and/or linker
	bp = bp + GatherRequiredDepsForTest(os)

	mockFS := map[string][]byte{}

	GatherRequiredFilesForTest(mockFS)

	for k, v := range fs {
		mockFS[k] = v
	}

	return android.TestArchConfig(buildDir, env, bp, mockFS)
}

// CreateTestContext is the legacy way of creating a TestContext for testing cc modules.
//
// See testCc for an explanation as to how to stop using this deprecated method.
//
// deprecated
func CreateTestContext(config android.Config) *android.TestContext {
	ctx := android.NewTestArchContext(config)
	genrule.RegisterGenruleBuildComponents(ctx)
	ctx.RegisterModuleType("cc_fuzz", FuzzFactory)
	ctx.RegisterModuleType("cc_test", TestFactory)
	ctx.RegisterModuleType("cc_test_library", TestLibraryFactory)
	ctx.RegisterModuleType("filegroup", android.FileGroupFactory)
	ctx.RegisterModuleType("vndk_prebuilt_shared", VndkPrebuiltSharedFactory)

	snapshot.VendorSnapshotImageSingleton.Init(ctx)
	snapshot.RecoverySnapshotImageSingleton.Init(ctx)
	snapshot.RamdiskSnapshotImageSingleton.Init(ctx)
	RegisterVendorSnapshotModules(ctx)
	RegisterRecoverySnapshotModules(ctx)
	RegisterRamdiskSnapshotModules(ctx)
	ctx.RegisterSingletonType("vndk-snapshot", VndkSnapshotSingleton)
	RegisterVndkLibraryTxtTypes(ctx)

	ctx.PreArchMutators(android.RegisterDefaultsPreArchMutators)
	android.RegisterPrebuiltMutators(ctx)
	RegisterRequiredBuildComponentsForTest(ctx)

	return ctx
}

func checkSnapshotIncludeExclude(t *testing.T, ctx *android.TestContext, singleton android.TestingSingleton, moduleName, snapshotFilename, subDir, variant string, include bool, fake bool) {
	t.Helper()
	mod := ctx.ModuleForTests(moduleName, variant)
	outputFiles := mod.OutputFiles(t, "")
	if len(outputFiles) != 1 {
		t.Errorf("%q must have single output\n", moduleName)
		return
	}
	snapshotPath := filepath.Join(subDir, snapshotFilename)

	if include {
		out := singleton.Output(snapshotPath)
		if fake {
			if out.Rule == nil {
				t.Errorf("Missing rule for module %q output file %q", moduleName, outputFiles[0])
			}
		} else {
			if out.Input.String() != outputFiles[0].String() {
				t.Errorf("The input of snapshot %q must be %q, but %q", moduleName, out.Input.String(), outputFiles[0])
			}
		}
	} else {
		out := singleton.MaybeOutput(snapshotPath)
		if out.Rule != nil {
			t.Errorf("There must be no rule for module %q output file %q", moduleName, outputFiles[0])
		}
	}
}

func CheckSnapshot(t *testing.T, ctx *android.TestContext, singleton android.TestingSingleton, moduleName, snapshotFilename, subDir, variant string) {
	t.Helper()
	checkSnapshotIncludeExclude(t, ctx, singleton, moduleName, snapshotFilename, subDir, variant, true, false)
}

func CheckSnapshotExclude(t *testing.T, ctx *android.TestContext, singleton android.TestingSingleton, moduleName, snapshotFilename, subDir, variant string) {
	t.Helper()
	checkSnapshotIncludeExclude(t, ctx, singleton, moduleName, snapshotFilename, subDir, variant, false, false)
}

func CheckSnapshotRule(t *testing.T, ctx *android.TestContext, singleton android.TestingSingleton, moduleName, snapshotFilename, subDir, variant string) {
	t.Helper()
	checkSnapshotIncludeExclude(t, ctx, singleton, moduleName, snapshotFilename, subDir, variant, true, true)
}

func AssertExcludeFromVendorSnapshotIs(t *testing.T, ctx *android.TestContext, name string, expected bool, variant string) {
	t.Helper()
	m := ctx.ModuleForTests(name, variant).Module().(LinkableInterface)
	if m.ExcludeFromVendorSnapshot() != expected {
		t.Errorf("expected %q ExcludeFromVendorSnapshot to be %t", m.String(), expected)
	}
}

func GetOutputPaths(ctx *android.TestContext, variant string, moduleNames []string) (paths android.Paths) {
	for _, moduleName := range moduleNames {
		module := ctx.ModuleForTests(moduleName, variant).Module().(*Module)
		output := module.outputFile.Path().RelativeToTop()
		paths = append(paths, output)
	}
	return paths
}

func AssertExcludeFromRecoverySnapshotIs(t *testing.T, ctx *android.TestContext, name string, expected bool, variant string) {
	t.Helper()
	m := ctx.ModuleForTests(name, variant).Module().(LinkableInterface)
	if m.ExcludeFromRecoverySnapshot() != expected {
		t.Errorf("expected %q ExcludeFromRecoverySnapshot to be %t", m.String(), expected)
	}
}<|MERGE_RESOLUTION|>--- conflicted
+++ resolved
@@ -67,10 +67,7 @@
 			vendor_available: true,
 			product_available: true,
 			recovery_available: true,
-<<<<<<< HEAD
-			ramdisk_available: true,
-			src: "",
-=======
+			ramdisk_available: true,
 			no_libcrt: true,
 			sdk_version: "minimum",
 			nocrt: true,
@@ -81,91 +78,46 @@
 			sanitize: {
 				never: true,
 			},
->>>>>>> 2ab13535
 		}
 
 		cc_prebuilt_library_static {
 			name: "libcompiler_rt-extras",
 			defaults: ["toolchain_libs_defaults"],
 			vendor_ramdisk_available: true,
-<<<<<<< HEAD
-			product_available: true,
-			recovery_available: true,
-			ramdisk_available: true,
-=======
 		}
 
 		cc_prebuilt_library_static {
 			name: "libclang_rt.builtins-arm-android",
 			defaults: ["toolchain_libs_defaults"],
->>>>>>> 2ab13535
 			native_bridge_supported: true,
 			vendor_ramdisk_available: true,
 		}
 
 		cc_prebuilt_library_static {
 			name: "libclang_rt.builtins-aarch64-android",
-<<<<<<< HEAD
-			vendor_available: true,
-			vendor_ramdisk_available: true,
-			product_available: true,
-			recovery_available: true,
-			ramdisk_available: true,
-=======
-			defaults: ["toolchain_libs_defaults"],
->>>>>>> 2ab13535
+			defaults: ["toolchain_libs_defaults"],
 			native_bridge_supported: true,
 			vendor_ramdisk_available: true,
 		}
 
 		cc_prebuilt_library_shared {
 			name: "libclang_rt.hwasan-aarch64-android",
-<<<<<<< HEAD
-			nocrt: true,
-			vendor_available: true,
-			product_available: true,
-			recovery_available: true,
-			ramdisk_available: true,
-			system_shared_libs: [],
-			stl: "none",
-			srcs: [""],
-			check_elf_files: false,
-			sanitize: {
-				never: true,
-			},
-=======
-			defaults: ["toolchain_libs_defaults"],
->>>>>>> 2ab13535
+			defaults: ["toolchain_libs_defaults"],
 		}
 
 		cc_prebuilt_library_static {
 			name: "libclang_rt.builtins-i686-android",
 			defaults: ["toolchain_libs_defaults"],
 			vendor_ramdisk_available: true,
-<<<<<<< HEAD
-			product_available: true,
-			recovery_available: true,
-			ramdisk_available: true,
-=======
->>>>>>> 2ab13535
 			native_bridge_supported: true,
 		}
 
 		cc_prebuilt_library_static {
 			name: "libclang_rt.builtins-x86_64-android",
-<<<<<<< HEAD
-			defaults: ["linux_bionic_supported"],
-			vendor_available: true,
-			vendor_ramdisk_available: true,
-			product_available: true,
-			recovery_available: true,
-			ramdisk_available: true,
-=======
 			defaults: [
 				"linux_bionic_supported",
 				"toolchain_libs_defaults",
 			],
->>>>>>> 2ab13535
 			native_bridge_supported: true,
 			vendor_ramdisk_available: true,
 		}
@@ -177,100 +129,44 @@
 				"toolchain_libs_defaults",
 			],
 			vendor_ramdisk_available: true,
-<<<<<<< HEAD
-			product_available: true,
-			recovery_available: true,
-			ramdisk_available: true,
-=======
->>>>>>> 2ab13535
 			native_bridge_supported: true,
 		}
 
 		cc_prebuilt_library_static {
 			name: "libclang_rt.fuzzer-arm-android",
-<<<<<<< HEAD
-			vendor_available: true,
-			product_available: true,
-			recovery_available: true,
-			ramdisk_available: true,
-			src: "",
-=======
-			defaults: ["toolchain_libs_defaults"],
->>>>>>> 2ab13535
+			defaults: ["toolchain_libs_defaults"],
 		}
 
 		cc_prebuilt_library_static {
 			name: "libclang_rt.fuzzer-aarch64-android",
-<<<<<<< HEAD
-			vendor_available: true,
-			product_available: true,
-			recovery_available: true,
-			ramdisk_available: true,
-			src: "",
-=======
-			defaults: ["toolchain_libs_defaults"],
->>>>>>> 2ab13535
+			defaults: ["toolchain_libs_defaults"],
 		}
 
 		cc_prebuilt_library_static {
 			name: "libclang_rt.fuzzer-i686-android",
-<<<<<<< HEAD
-			vendor_available: true,
-			product_available: true,
-			recovery_available: true,
-			ramdisk_available: true,
-			src: "",
-=======
-			defaults: ["toolchain_libs_defaults"],
->>>>>>> 2ab13535
+			defaults: ["toolchain_libs_defaults"],
 		}
 
 		cc_prebuilt_library_static {
 			name: "libclang_rt.fuzzer-x86_64-android",
-<<<<<<< HEAD
-			defaults: ["linux_bionic_supported"],
-			vendor_available: true,
-			product_available: true,
-			recovery_available: true,
-			ramdisk_available: true,
-			src: "",
-=======
 			defaults: [
 				"linux_bionic_supported",
 				"toolchain_libs_defaults",
 			],
->>>>>>> 2ab13535
 		}
 
 		cc_prebuilt_library_static {
 			name: "libclang_rt.fuzzer-x86_64",
-<<<<<<< HEAD
-			vendor_available: true,
-			product_available: true,
-			recovery_available: true,
-			ramdisk_available: true,
-			src: "",
-=======
 			defaults: [
 				"linux_bionic_supported",
 				"toolchain_libs_defaults",
 			],
->>>>>>> 2ab13535
 		}
 
 		// Needed for sanitizer
 		cc_prebuilt_library_shared {
 			name: "libclang_rt.ubsan_standalone-aarch64-android",
-<<<<<<< HEAD
-			vendor_available: true,
-			product_available: true,
-			recovery_available: true,
-			ramdisk_available: true,
-			system_shared_libs: [],
-			srcs: [""],
-=======
-			defaults: ["toolchain_libs_defaults"],
->>>>>>> 2ab13535
+			defaults: ["toolchain_libs_defaults"],
 		}
 
 		cc_library {
