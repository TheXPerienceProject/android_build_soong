--- conflicted
+++ resolved
@@ -231,10 +231,7 @@
 	ctx := android.NewTestArchContext()
 	ctx.RegisterModuleType("cc_binary", android.ModuleFactoryAdaptor(BinaryFactory))
 	ctx.RegisterModuleType("cc_binary_host", android.ModuleFactoryAdaptor(binaryHostFactory))
-<<<<<<< HEAD
-=======
 	ctx.RegisterModuleType("cc_fuzz", android.ModuleFactoryAdaptor(FuzzFactory))
->>>>>>> 0d0e4bb4
 	ctx.RegisterModuleType("cc_library", android.ModuleFactoryAdaptor(LibraryFactory))
 	ctx.RegisterModuleType("cc_library_shared", android.ModuleFactoryAdaptor(LibrarySharedFactory))
 	ctx.RegisterModuleType("cc_library_static", android.ModuleFactoryAdaptor(LibraryStaticFactory))
@@ -268,10 +265,7 @@
 		"bar.c":       nil,
 		"a.proto":     nil,
 		"b.aidl":      nil,
-<<<<<<< HEAD
-=======
 		"sub/c.aidl":  nil,
->>>>>>> 0d0e4bb4
 		"my_include":  nil,
 		"foo.map.txt": nil,
 		"liba.so":     nil,
