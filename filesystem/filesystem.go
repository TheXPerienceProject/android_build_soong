--- conflicted
+++ resolved
@@ -50,13 +50,10 @@
 
 func (f *filesystem) DepsMutator(ctx android.BottomUpMutatorContext) {
 	f.AddDeps(ctx, dependencyTag)
-<<<<<<< HEAD
-=======
 }
 
 func (f *filesystem) installFileName() string {
 	return f.BaseModuleName() + ".img"
->>>>>>> 5214b389
 }
 
 var pctx = android.NewPackageContext("android/soong/filesystem")
