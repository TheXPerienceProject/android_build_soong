// Copyright 2015 Google Inc. All rights reserved.
//
// Licensed under the Apache License, Version 2.0 (the "License");
// you may not use this file except in compliance with the License.
// You may obtain a copy of the License at
//
//     http://www.apache.org/licenses/LICENSE-2.0
//
// Unless required by applicable law or agreed to in writing, software
// distributed under the License is distributed on an "AS IS" BASIS,
// WITHOUT WARRANTIES OR CONDITIONS OF ANY KIND, either express or implied.
// See the License for the specific language governing permissions and
// limitations under the License.

package java

// This file contains the module implementations for android_app, android_test, and some more
// related module types, including their override variants.

import (
	"path/filepath"
	"sort"
	"strings"

	"github.com/google/blueprint"
	"github.com/google/blueprint/proptools"

	"android/soong/android"
	"android/soong/cc"
	"android/soong/dexpreopt"
	"android/soong/tradefed"
)

func init() {
	RegisterAppBuildComponents(android.InitRegistrationContext)
}

func RegisterAppBuildComponents(ctx android.RegistrationContext) {
	ctx.RegisterModuleType("android_app", AndroidAppFactory)
	ctx.RegisterModuleType("android_test", AndroidTestFactory)
	ctx.RegisterModuleType("android_test_helper_app", AndroidTestHelperAppFactory)
	ctx.RegisterModuleType("android_app_certificate", AndroidAppCertificateFactory)
	ctx.RegisterModuleType("override_android_app", OverrideAndroidAppModuleFactory)
	ctx.RegisterModuleType("override_android_test", OverrideAndroidTestModuleFactory)
}

// AndroidManifest.xml merging
// package splits

type appProperties struct {
	// Names of extra android_app_certificate modules to sign the apk with in the form ":module".
	Additional_certificates []string

	// If set, create package-export.apk, which other packages can
	// use to get PRODUCT-agnostic resource data like IDs and type definitions.
	Export_package_resources *bool

	// Specifies that this app should be installed to the priv-app directory,
	// where the system will grant it additional privileges not available to
	// normal apps.
	Privileged *bool

	// list of resource labels to generate individual resource packages
	Package_splits []string

	// Names of modules to be overridden. Listed modules can only be other binaries
	// (in Make or Soong).
	// This does not completely prevent installation of the overridden binaries, but if both
	// binaries would be installed by default (in PRODUCT_PACKAGES) the other binary will be removed
	// from PRODUCT_PACKAGES.
	Overrides []string

	// list of native libraries that will be provided in or alongside the resulting jar
	Jni_libs []string `android:"arch_variant"`

	// if true, use JNI libraries that link against platform APIs even if this module sets
	// sdk_version.
	Jni_uses_platform_apis *bool

	// if true, use JNI libraries that link against SDK APIs even if this module does not set
	// sdk_version.
	Jni_uses_sdk_apis *bool

	// STL library to use for JNI libraries.
	Stl *string `android:"arch_variant"`

	// Store native libraries uncompressed in the APK and set the android:extractNativeLibs="false" manifest
	// flag so that they are used from inside the APK at runtime.  Defaults to true for android_test modules unless
	// sdk_version or min_sdk_version is set to a version that doesn't support it (<23), defaults to true for
	// android_app modules that are embedded to APEXes, defaults to false for other module types where the native
	// libraries are generally preinstalled outside the APK.
	Use_embedded_native_libs *bool

	// Store dex files uncompressed in the APK and set the android:useEmbeddedDex="true" manifest attribute so that
	// they are used from inside the APK at runtime.
	Use_embedded_dex *bool

	// Forces native libraries to always be packaged into the APK,
	// Use_embedded_native_libs still selects whether they are stored uncompressed and aligned or compressed.
	// True for android_test* modules.
	AlwaysPackageNativeLibs bool `blueprint:"mutated"`

	// If set, find and merge all NOTICE files that this module and its dependencies have and store
	// it in the APK as an asset.
	Embed_notices *bool

	// cc.Coverage related properties
	PreventInstall    bool `blueprint:"mutated"`
	HideFromMake      bool `blueprint:"mutated"`
	IsCoverageVariant bool `blueprint:"mutated"`

	// Whether this app is considered mainline updatable or not. When set to true, this will enforce
	// additional rules to make sure an app can safely be updated. Default is false.
	// Prefer using other specific properties if build behaviour must be changed; avoid using this
	// flag for anything but neverallow rules (unless the behaviour change is invisible to owners).
	Updatable *bool
}

// android_app properties that can be overridden by override_android_app
type overridableAppProperties struct {
	// The name of a certificate in the default certificate directory, blank to use the default product certificate,
	// or an android_app_certificate module name in the form ":module".
	Certificate *string

	// Name of the signing certificate lineage file or filegroup module.
	Lineage *string `android:"path"`

	// the package name of this app. The package name in the manifest file is used if one was not given.
	Package_name *string

	// the logging parent of this app.
	Logging_parent *string

	// Whether to rename the package in resources to the override name rather than the base name. Defaults to true.
	Rename_resources_package *bool
}

type AndroidApp struct {
	Library
	aapt
	android.OverridableModuleBase

	certificate Certificate

	appProperties appProperties

	overridableAppProperties overridableAppProperties

	jniLibs                  []jniLib
	installPathForJNISymbols android.Path
	embeddedJniLibs          bool
	jniCoverageOutputs       android.Paths

	bundleFile android.Path

	// the install APK name is normally the same as the module name, but can be overridden with PRODUCT_PACKAGE_NAME_OVERRIDES.
	installApkName string

	installDir android.InstallPath

	onDeviceDir string

	additionalAaptFlags []string

	noticeOutputs android.NoticeOutputs

	overriddenManifestPackageName string

	android.ApexBundleDepsInfo
}

func (a *AndroidApp) IsInstallable() bool {
	return Bool(a.properties.Installable)
}

func (a *AndroidApp) ExportedProguardFlagFiles() android.Paths {
	return nil
}

func (a *AndroidApp) ExportedStaticPackages() android.Paths {
	return nil
}

func (a *AndroidApp) OutputFile() android.Path {
	return a.outputFile
}

func (a *AndroidApp) Certificate() Certificate {
	return a.certificate
}

func (a *AndroidApp) JniCoverageOutputs() android.Paths {
	return a.jniCoverageOutputs
}

var _ AndroidLibraryDependency = (*AndroidApp)(nil)

type Certificate struct {
	Pem, Key  android.Path
	presigned bool
}

var PresignedCertificate = Certificate{presigned: true}

func (c Certificate) AndroidMkString() string {
	if c.presigned {
		return "PRESIGNED"
	} else {
		return c.Pem.String()
	}
}

func (a *AndroidApp) DepsMutator(ctx android.BottomUpMutatorContext) {
	a.Module.deps(ctx)

	if String(a.appProperties.Stl) == "c++_shared" && !a.sdkVersion().specified() {
		ctx.PropertyErrorf("stl", "sdk_version must be set in order to use c++_shared")
	}

	sdkDep := decodeSdkDep(ctx, sdkContext(a))
	if sdkDep.hasFrameworkLibs() {
		a.aapt.deps(ctx, sdkDep)
	}

	usesSDK := a.sdkVersion().specified() && a.sdkVersion().kind != sdkCorePlatform

	if usesSDK && Bool(a.appProperties.Jni_uses_sdk_apis) {
		ctx.PropertyErrorf("jni_uses_sdk_apis",
			"can only be set for modules that do not set sdk_version")
	} else if !usesSDK && Bool(a.appProperties.Jni_uses_platform_apis) {
		ctx.PropertyErrorf("jni_uses_platform_apis",
			"can only be set for modules that set sdk_version")
	}

	for _, jniTarget := range ctx.MultiTargets() {
		variation := append(jniTarget.Variations(),
			blueprint.Variation{Mutator: "link", Variation: "shared"})

		// If the app builds against an Android SDK use the SDK variant of JNI dependencies
		// unless jni_uses_platform_apis is set.
		// Don't require the SDK variant for apps that are shipped on vendor, etc., as they already
		// have stable APIs through the VNDK.
		if (usesSDK && !a.RequiresStableAPIs(ctx) &&
			!Bool(a.appProperties.Jni_uses_platform_apis)) ||
			Bool(a.appProperties.Jni_uses_sdk_apis) {
			variation = append(variation, blueprint.Variation{Mutator: "sdk", Variation: "sdk"})
		}
		ctx.AddFarVariationDependencies(variation, jniLibTag, a.appProperties.Jni_libs...)
	}

	a.usesLibrary.deps(ctx, sdkDep.hasFrameworkLibs())
}

func (a *AndroidApp) OverridablePropertiesDepsMutator(ctx android.BottomUpMutatorContext) {
	cert := android.SrcIsModule(a.getCertString(ctx))
	if cert != "" {
		ctx.AddDependency(ctx.Module(), certificateTag, cert)
	}

	for _, cert := range a.appProperties.Additional_certificates {
		cert = android.SrcIsModule(cert)
		if cert != "" {
			ctx.AddDependency(ctx.Module(), certificateTag, cert)
		} else {
			ctx.PropertyErrorf("additional_certificates",
				`must be names of android_app_certificate modules in the form ":module"`)
		}
	}
}

func (a *AndroidTestHelperApp) GenerateAndroidBuildActions(ctx android.ModuleContext) {
	a.generateAndroidBuildActions(ctx)
}

func (a *AndroidApp) GenerateAndroidBuildActions(ctx android.ModuleContext) {
	a.checkAppSdkVersions(ctx)
	a.generateAndroidBuildActions(ctx)
}

func (a *AndroidApp) checkAppSdkVersions(ctx android.ModuleContext) {
	if a.Updatable() {
		if !a.sdkVersion().stable() {
			ctx.PropertyErrorf("sdk_version", "Updatable apps must use stable SDKs, found %v", a.sdkVersion())
		}
		if String(a.deviceProperties.Min_sdk_version) == "" {
			ctx.PropertyErrorf("updatable", "updatable apps must set min_sdk_version.")
		}

		if minSdkVersion, err := a.minSdkVersion().effectiveVersion(ctx); err == nil {
			a.checkJniLibsSdkVersion(ctx, minSdkVersion)
			android.CheckMinSdkVersion(a, ctx, minSdkVersion.ApiLevel(ctx))
		} else {
			ctx.PropertyErrorf("min_sdk_version", "%s", err.Error())
		}
	}

	a.checkPlatformAPI(ctx)
	a.checkSdkVersions(ctx)
}

// If an updatable APK sets min_sdk_version, min_sdk_vesion of JNI libs should match with it.
// This check is enforced for "updatable" APKs (including APK-in-APEX).
// b/155209650: until min_sdk_version is properly supported, use sdk_version instead.
// because, sdk_version is overridden by min_sdk_version (if set as smaller)
// and sdkLinkType is checked with dependencies so we can be sure that the whole dependency tree
// will meet the requirements.
func (a *AndroidApp) checkJniLibsSdkVersion(ctx android.ModuleContext, minSdkVersion sdkVersion) {
	// It's enough to check direct JNI deps' sdk_version because all transitive deps from JNI deps are checked in cc.checkLinkType()
	ctx.VisitDirectDeps(func(m android.Module) {
		if !IsJniDepTag(ctx.OtherModuleDependencyTag(m)) {
			return
		}
		dep, _ := m.(*cc.Module)
		// The domain of cc.sdk_version is "current" and <number>
		// We can rely on sdkSpec to convert it to <number> so that "current" is handled
		// properly regardless of sdk finalization.
		jniSdkVersion, err := sdkSpecFrom(dep.SdkVersion()).effectiveVersion(ctx)
		if err != nil || minSdkVersion < jniSdkVersion {
			ctx.OtherModuleErrorf(dep, "sdk_version(%v) is higher than min_sdk_version(%v) of the containing android_app(%v)",
				dep.SdkVersion(), minSdkVersion, ctx.ModuleName())
			return
		}

	})
}

// Returns true if the native libraries should be stored in the APK uncompressed and the
// extractNativeLibs application flag should be set to false in the manifest.
func (a *AndroidApp) useEmbeddedNativeLibs(ctx android.ModuleContext) bool {
	minSdkVersion, err := a.minSdkVersion().effectiveVersion(ctx)
	if err != nil {
		ctx.PropertyErrorf("min_sdk_version", "invalid value %q: %s", a.minSdkVersion(), err)
	}

	apexInfo := ctx.Provider(android.ApexInfoProvider).(android.ApexInfo)
	return (minSdkVersion >= 23 && Bool(a.appProperties.Use_embedded_native_libs)) ||
		!apexInfo.IsForPlatform()
}

// Returns whether this module should have the dex file stored uncompressed in the APK.
func (a *AndroidApp) shouldUncompressDex(ctx android.ModuleContext) bool {
	if Bool(a.appProperties.Use_embedded_dex) {
		return true
	}

	// Uncompress dex in APKs of privileged apps (even for unbundled builds, they may
	// be preinstalled as prebuilts).
	if ctx.Config().UncompressPrivAppDex() && a.Privileged() {
		return true
	}

	if ctx.Config().UnbundledBuild() {
		return false
	}

	return shouldUncompressDex(ctx, &a.dexpreopter)
}

func (a *AndroidApp) shouldEmbedJnis(ctx android.BaseModuleContext) bool {
	apexInfo := ctx.Provider(android.ApexInfoProvider).(android.ApexInfo)
	return ctx.Config().UnbundledBuild() || Bool(a.appProperties.Use_embedded_native_libs) ||
		!apexInfo.IsForPlatform() || a.appProperties.AlwaysPackageNativeLibs
}

func generateAaptRenamePackageFlags(packageName string, renameResourcesPackage bool) []string {
	aaptFlags := []string{"--rename-manifest-package " + packageName}
	if renameResourcesPackage {
		// Required to rename the package name in the resources table.
		aaptFlags = append(aaptFlags, "--rename-resources-package "+packageName)
	}
	return aaptFlags
}

func (a *AndroidApp) OverriddenManifestPackageName() string {
	return a.overriddenManifestPackageName
}

func (a *AndroidApp) renameResourcesPackage() bool {
	return proptools.BoolDefault(a.overridableAppProperties.Rename_resources_package, true)
}

func (a *AndroidApp) aaptBuildActions(ctx android.ModuleContext) {
	a.aapt.usesNonSdkApis = Bool(a.Module.deviceProperties.Platform_apis)

	// Ask manifest_fixer to add or update the application element indicating this app has no code.
	a.aapt.hasNoCode = !a.hasCode(ctx)

	aaptLinkFlags := []string{}

	// Add TARGET_AAPT_CHARACTERISTICS values to AAPT link flags if they exist and --product flags were not provided.
	hasProduct := android.PrefixInList(a.aaptProperties.Aaptflags, "--product")
	if !hasProduct && len(ctx.Config().ProductAAPTCharacteristics()) > 0 {
		aaptLinkFlags = append(aaptLinkFlags, "--product", ctx.Config().ProductAAPTCharacteristics())
	}

	if !Bool(a.aaptProperties.Aapt_include_all_resources) {
		// Product AAPT config
		for _, aaptConfig := range ctx.Config().ProductAAPTConfig() {
			aaptLinkFlags = append(aaptLinkFlags, "-c", aaptConfig)
		}

		// Product AAPT preferred config
		if len(ctx.Config().ProductAAPTPreferredConfig()) > 0 {
			aaptLinkFlags = append(aaptLinkFlags, "--preferred-density", ctx.Config().ProductAAPTPreferredConfig())
		}
	}

	manifestPackageName, overridden := ctx.DeviceConfig().OverrideManifestPackageNameFor(ctx.ModuleName())
	if overridden || a.overridableAppProperties.Package_name != nil {
		// The product override variable has a priority over the package_name property.
		if !overridden {
			manifestPackageName = *a.overridableAppProperties.Package_name
		}
		aaptLinkFlags = append(aaptLinkFlags, generateAaptRenamePackageFlags(manifestPackageName, a.renameResourcesPackage())...)
		a.overriddenManifestPackageName = manifestPackageName
	}

	aaptLinkFlags = append(aaptLinkFlags, a.additionalAaptFlags...)

	a.aapt.splitNames = a.appProperties.Package_splits
	a.aapt.LoggingParent = String(a.overridableAppProperties.Logging_parent)
	a.aapt.buildActions(ctx, sdkContext(a), a.classLoaderContexts, aaptLinkFlags...)

	// apps manifests are handled by aapt, don't let Module see them
	a.properties.Manifest = nil
}

func (a *AndroidApp) proguardBuildActions(ctx android.ModuleContext) {
	var staticLibProguardFlagFiles android.Paths
	ctx.VisitDirectDeps(func(m android.Module) {
		if lib, ok := m.(AndroidLibraryDependency); ok && ctx.OtherModuleDependencyTag(m) == staticLibTag {
			staticLibProguardFlagFiles = append(staticLibProguardFlagFiles, lib.ExportedProguardFlagFiles()...)
		}
	})

	staticLibProguardFlagFiles = android.FirstUniquePaths(staticLibProguardFlagFiles)

	a.Module.extraProguardFlagFiles = append(a.Module.extraProguardFlagFiles, staticLibProguardFlagFiles...)
	a.Module.extraProguardFlagFiles = append(a.Module.extraProguardFlagFiles, a.proguardOptionsFile)
}

func (a *AndroidApp) installPath(ctx android.ModuleContext) android.InstallPath {
	var installDir string
	if ctx.ModuleName() == "framework-res" {
		// framework-res.apk is installed as system/framework/framework-res.apk
		installDir = "framework"
	} else if a.Privileged() {
		installDir = filepath.Join("priv-app", a.installApkName)
	} else {
		installDir = filepath.Join("app", a.installApkName)
	}

	return android.PathForModuleInstall(ctx, installDir, a.installApkName+".apk")
}

func (a *AndroidApp) dexBuildActions(ctx android.ModuleContext) android.Path {
	a.dexpreopter.installPath = a.installPath(ctx)
	a.dexpreopter.isApp = true
	if a.dexProperties.Uncompress_dex == nil {
		// If the value was not force-set by the user, use reasonable default based on the module.
		a.dexProperties.Uncompress_dex = proptools.BoolPtr(a.shouldUncompressDex(ctx))
	}
	a.dexpreopter.uncompressedDex = *a.dexProperties.Uncompress_dex
	a.dexpreopter.enforceUsesLibs = a.usesLibrary.enforceUsesLibraries()
	a.dexpreopter.classLoaderContexts = a.classLoaderContexts
	a.dexpreopter.manifestFile = a.mergedManifestFile

	if ctx.ModuleName() != "framework-res" {
		a.Module.compile(ctx, a.aaptSrcJar)
	}

	return a.dexJarFile
}

func (a *AndroidApp) jniBuildActions(jniLibs []jniLib, ctx android.ModuleContext) android.WritablePath {
	var jniJarFile android.WritablePath
	if len(jniLibs) > 0 {
		a.jniLibs = jniLibs
		if a.shouldEmbedJnis(ctx) {
			jniJarFile = android.PathForModuleOut(ctx, "jnilibs.zip")
			a.installPathForJNISymbols = a.installPath(ctx).ToMakePath()
			TransformJniLibsToJar(ctx, jniJarFile, jniLibs, a.useEmbeddedNativeLibs(ctx))
			for _, jni := range jniLibs {
				if jni.coverageFile.Valid() {
					// Only collect coverage for the first target arch if this is a multilib target.
					// TODO(jungjw): Ideally, we want to collect both reports, but that would cause coverage
					// data file path collisions since the current coverage file path format doesn't contain
					// arch-related strings. This is fine for now though; the code coverage team doesn't use
					// multi-arch targets such as test_suite_* for coverage collections yet.
					//
					// Work with the team to come up with a new format that handles multilib modules properly
					// and change this.
					if len(ctx.Config().Targets[android.Android]) == 1 ||
						ctx.Config().AndroidFirstDeviceTarget.Arch.ArchType == jni.target.Arch.ArchType {
						a.jniCoverageOutputs = append(a.jniCoverageOutputs, jni.coverageFile.Path())
					}
				}
			}
			a.embeddedJniLibs = true
		}
	}
	return jniJarFile
}

func (a *AndroidApp) JNISymbolsInstalls(installPath string) android.RuleBuilderInstalls {
	var jniSymbols android.RuleBuilderInstalls
	for _, jniLib := range a.jniLibs {
		if jniLib.unstrippedFile != nil {
			jniSymbols = append(jniSymbols, android.RuleBuilderInstall{
				From: jniLib.unstrippedFile,
				To:   filepath.Join(installPath, targetToJniDir(jniLib.target), jniLib.unstrippedFile.Base()),
			})
		}
	}
	return jniSymbols
}

func (a *AndroidApp) noticeBuildActions(ctx android.ModuleContext) {
	// Collect NOTICE files from all dependencies.
	seenModules := make(map[android.Module]bool)
	noticePathSet := make(map[android.Path]bool)

	ctx.WalkDeps(func(child android.Module, parent android.Module) bool {
		// Have we already seen this?
		if _, ok := seenModules[child]; ok {
			return false
		}
		seenModules[child] = true

		// Skip host modules.
		if child.Target().Os.Class == android.Host {
			return false
		}

		paths := child.(android.Module).NoticeFiles()
		if len(paths) > 0 {
			for _, path := range paths {
				noticePathSet[path] = true
			}
		}
		return true
	})

	// If the app has one, add it too.
	if len(a.NoticeFiles()) > 0 {
		for _, path := range a.NoticeFiles() {
			noticePathSet[path] = true
		}
	}

	if len(noticePathSet) == 0 {
		return
	}
	var noticePaths []android.Path
	for path := range noticePathSet {
		noticePaths = append(noticePaths, path)
	}
	sort.Slice(noticePaths, func(i, j int) bool {
		return noticePaths[i].String() < noticePaths[j].String()
	})

	a.noticeOutputs = android.BuildNoticeOutput(ctx, a.installDir, a.installApkName+".apk", noticePaths)
}

// Reads and prepends a main cert from the default cert dir if it hasn't been set already, i.e. it
// isn't a cert module reference. Also checks and enforces system cert restriction if applicable.
func processMainCert(m android.ModuleBase, certPropValue string, certificates []Certificate, ctx android.ModuleContext) []Certificate {
	if android.SrcIsModule(certPropValue) == "" {
		var mainCert Certificate
		if certPropValue != "" {
			defaultDir := ctx.Config().DefaultAppCertificateDir(ctx)
			mainCert = Certificate{
				Pem: defaultDir.Join(ctx, certPropValue+".x509.pem"),
				Key: defaultDir.Join(ctx, certPropValue+".pk8"),
			}
		} else {
			pem, key := ctx.Config().DefaultAppCertificate(ctx)
			mainCert = Certificate{
				Pem: pem,
				Key: key,
			}
		}
		certificates = append([]Certificate{mainCert}, certificates...)
	}

	if !m.Platform() {
		certPath := certificates[0].Pem.String()
		systemCertPath := ctx.Config().DefaultAppCertificateDir(ctx).String()
		if strings.HasPrefix(certPath, systemCertPath) {
			enforceSystemCert := ctx.Config().EnforceSystemCertificate()
			allowed := ctx.Config().EnforceSystemCertificateAllowList()

			if enforceSystemCert && !inList(m.Name(), allowed) {
				ctx.PropertyErrorf("certificate", "The module in product partition cannot be signed with certificate in system.")
			}
		}
	}

	return certificates
}

func (a *AndroidApp) InstallApkName() string {
	return a.installApkName
}

func (a *AndroidApp) generateAndroidBuildActions(ctx android.ModuleContext) {
	var apkDeps android.Paths

	if !ctx.Provider(android.ApexInfoProvider).(android.ApexInfo).IsForPlatform() {
		a.hideApexVariantFromMake = true
	}

	a.aapt.useEmbeddedNativeLibs = a.useEmbeddedNativeLibs(ctx)
	a.aapt.useEmbeddedDex = Bool(a.appProperties.Use_embedded_dex)

	// Check if the install APK name needs to be overridden.
	a.installApkName = ctx.DeviceConfig().OverridePackageNameFor(a.Name())

	if ctx.ModuleName() == "framework-res" {
		// framework-res.apk is installed as system/framework/framework-res.apk
		a.installDir = android.PathForModuleInstall(ctx, "framework")
	} else if a.Privileged() {
		a.installDir = android.PathForModuleInstall(ctx, "priv-app", a.installApkName)
	} else if ctx.InstallInTestcases() {
		a.installDir = android.PathForModuleInstall(ctx, a.installApkName, ctx.DeviceConfig().DeviceArch())
	} else {
		a.installDir = android.PathForModuleInstall(ctx, "app", a.installApkName)
	}
	a.onDeviceDir = android.InstallPathToOnDevicePath(ctx, a.installDir)

	a.noticeBuildActions(ctx)
	if Bool(a.appProperties.Embed_notices) || ctx.Config().IsEnvTrue("ALWAYS_EMBED_NOTICES") {
		a.aapt.noticeFile = a.noticeOutputs.HtmlGzOutput
	}

	a.classLoaderContexts = a.usesLibrary.classLoaderContextForUsesLibDeps(ctx)

	// Process all building blocks, from AAPT to certificates.
	a.aaptBuildActions(ctx)

	// The decision to enforce <uses-library> checks is made before adding implicit SDK libraries.
	a.usesLibrary.freezeEnforceUsesLibraries()

	// Add implicit SDK libraries to <uses-library> list.
	for _, usesLib := range a.classLoaderContexts.UsesLibs() {
		a.usesLibrary.addLib(usesLib, inList(usesLib, dexpreopt.OptionalCompatUsesLibs))
	}

	// Check that the <uses-library> list is coherent with the manifest.
	if a.usesLibrary.enforceUsesLibraries() {
		manifestCheckFile := a.usesLibrary.verifyUsesLibrariesManifest(ctx, a.mergedManifestFile)
		apkDeps = append(apkDeps, manifestCheckFile)
	}

	a.proguardBuildActions(ctx)

	a.linter.mergedManifest = a.aapt.mergedManifestFile
	a.linter.manifest = a.aapt.manifestPath
	a.linter.resources = a.aapt.resourceFiles
	a.linter.buildModuleReportZip = ctx.Config().UnbundledBuildApps()

	dexJarFile := a.dexBuildActions(ctx)

	jniLibs, certificateDeps := collectAppDeps(ctx, a, a.shouldEmbedJnis(ctx), !Bool(a.appProperties.Jni_uses_platform_apis))
	jniJarFile := a.jniBuildActions(jniLibs, ctx)

	if ctx.Failed() {
		return
	}

	certificates := processMainCert(a.ModuleBase, a.getCertString(ctx), certificateDeps, ctx)
	a.certificate = certificates[0]

	// Build a final signed app package.
	packageFile := android.PathForModuleOut(ctx, a.installApkName+".apk")
	v4SigningRequested := Bool(a.Module.deviceProperties.V4_signature)
	var v4SignatureFile android.WritablePath = nil
	if v4SigningRequested {
		v4SignatureFile = android.PathForModuleOut(ctx, a.installApkName+".apk.idsig")
	}
	var lineageFile android.Path
	if lineage := String(a.overridableAppProperties.Lineage); lineage != "" {
		lineageFile = android.PathForModuleSrc(ctx, lineage)
	}
	CreateAndSignAppPackage(ctx, packageFile, a.exportPackage, jniJarFile, dexJarFile, certificates, apkDeps, v4SignatureFile, lineageFile)
	a.outputFile = packageFile
	if v4SigningRequested {
		a.extraOutputFiles = append(a.extraOutputFiles, v4SignatureFile)
	}

	for _, split := range a.aapt.splits {
		// Sign the split APKs
		packageFile := android.PathForModuleOut(ctx, a.installApkName+"_"+split.suffix+".apk")
		if v4SigningRequested {
			v4SignatureFile = android.PathForModuleOut(ctx, a.installApkName+"_"+split.suffix+".apk.idsig")
		}
		CreateAndSignAppPackage(ctx, packageFile, split.path, nil, nil, certificates, apkDeps, v4SignatureFile, lineageFile)
		a.extraOutputFiles = append(a.extraOutputFiles, packageFile)
		if v4SigningRequested {
			a.extraOutputFiles = append(a.extraOutputFiles, v4SignatureFile)
		}
	}

	// Build an app bundle.
	bundleFile := android.PathForModuleOut(ctx, "base.zip")
	BuildBundleModule(ctx, bundleFile, a.exportPackage, jniJarFile, dexJarFile)
	a.bundleFile = bundleFile

	apexInfo := ctx.Provider(android.ApexInfoProvider).(android.ApexInfo)

	// Install the app package.
	if (Bool(a.Module.properties.Installable) || ctx.Host()) && apexInfo.IsForPlatform() {
		ctx.InstallFile(a.installDir, a.outputFile.Base(), a.outputFile)
		for _, extra := range a.extraOutputFiles {
			ctx.InstallFile(a.installDir, extra.Base(), extra)
		}
	}

	a.buildAppDependencyInfo(ctx)
}

type appDepsInterface interface {
	sdkVersion() sdkSpec
	minSdkVersion() sdkSpec
	RequiresStableAPIs(ctx android.BaseModuleContext) bool
}

func collectAppDeps(ctx android.ModuleContext, app appDepsInterface,
	shouldCollectRecursiveNativeDeps bool,
	checkNativeSdkVersion bool) ([]jniLib, []Certificate) {

	var jniLibs []jniLib
	var certificates []Certificate
	seenModulePaths := make(map[string]bool)

	if checkNativeSdkVersion {
		checkNativeSdkVersion = app.sdkVersion().specified() &&
			app.sdkVersion().kind != sdkCorePlatform && !app.RequiresStableAPIs(ctx)
	}

	ctx.WalkDeps(func(module android.Module, parent android.Module) bool {
		otherName := ctx.OtherModuleName(module)
		tag := ctx.OtherModuleDependencyTag(module)

		if IsJniDepTag(tag) || cc.IsSharedDepTag(tag) {
			if dep, ok := module.(*cc.Module); ok {
				if dep.IsNdk(ctx.Config()) || dep.IsStubs() {
					return false
				}

				lib := dep.OutputFile()
				path := lib.Path()
				if seenModulePaths[path.String()] {
					return false
				}
				seenModulePaths[path.String()] = true

				if checkNativeSdkVersion && dep.SdkVersion() == "" {
					ctx.PropertyErrorf("jni_libs", "JNI dependency %q uses platform APIs, but this module does not",
						otherName)
				}

				if lib.Valid() {
					jniLibs = append(jniLibs, jniLib{
						name:           ctx.OtherModuleName(module),
						path:           path,
						target:         module.Target(),
						coverageFile:   dep.CoverageOutputFile(),
						unstrippedFile: dep.UnstrippedOutputFile(),
					})
				} else {
					ctx.ModuleErrorf("dependency %q missing output file", otherName)
				}
			} else {
				ctx.ModuleErrorf("jni_libs dependency %q must be a cc library", otherName)
			}

			return shouldCollectRecursiveNativeDeps
		}

		if tag == certificateTag {
			if dep, ok := module.(*AndroidAppCertificate); ok {
				certificates = append(certificates, dep.Certificate)
			} else {
				ctx.ModuleErrorf("certificate dependency %q must be an android_app_certificate module", otherName)
			}
		}

		return false
	})

	return jniLibs, certificates
}

func (a *AndroidApp) WalkPayloadDeps(ctx android.ModuleContext, do android.PayloadDepsCallback) {
	ctx.WalkDeps(func(child, parent android.Module) bool {
		isExternal := !a.DepIsInSameApex(ctx, child)
		if am, ok := child.(android.ApexModule); ok {
			if !do(ctx, parent, am, isExternal) {
				return false
			}
		}
		return !isExternal
	})
}

func (a *AndroidApp) buildAppDependencyInfo(ctx android.ModuleContext) {
	if ctx.Host() {
		return
	}

	depsInfo := android.DepNameToDepInfoMap{}
	a.WalkPayloadDeps(ctx, func(ctx android.ModuleContext, from blueprint.Module, to android.ApexModule, externalDep bool) bool {
		depName := to.Name()

		// Skip dependencies that are only available to APEXes; they are developed with updatability
		// in mind and don't need manual approval.
		if to.(android.ApexModule).NotAvailableForPlatform() {
			return true
		}

		if info, exist := depsInfo[depName]; exist {
			info.From = append(info.From, from.Name())
			info.IsExternal = info.IsExternal && externalDep
			depsInfo[depName] = info
		} else {
			toMinSdkVersion := "(no version)"
			if m, ok := to.(interface{ MinSdkVersion() string }); ok {
				if v := m.MinSdkVersion(); v != "" {
					toMinSdkVersion = v
				}
			}
			depsInfo[depName] = android.ApexModuleDepInfo{
				To:            depName,
				From:          []string{from.Name()},
				IsExternal:    externalDep,
				MinSdkVersion: toMinSdkVersion,
			}
		}
		return true
	})

	a.ApexBundleDepsInfo.BuildDepsInfoLists(ctx, a.MinSdkVersion(), depsInfo)
}

func (a *AndroidApp) Updatable() bool {
	return Bool(a.appProperties.Updatable)
}

func (a *AndroidApp) getCertString(ctx android.BaseModuleContext) string {
	certificate, overridden := ctx.DeviceConfig().OverrideCertificateFor(ctx.ModuleName())
	if overridden {
		return ":" + certificate
	}
	return String(a.overridableAppProperties.Certificate)
}

func (a *AndroidApp) DepIsInSameApex(ctx android.BaseModuleContext, dep android.Module) bool {
	if IsJniDepTag(ctx.OtherModuleDependencyTag(dep)) {
		return true
	}
	return a.Library.DepIsInSameApex(ctx, dep)
}

// For OutputFileProducer interface
func (a *AndroidApp) OutputFiles(tag string) (android.Paths, error) {
	switch tag {
	case ".aapt.srcjar":
		return []android.Path{a.aaptSrcJar}, nil
	case ".export-package.apk":
		return []android.Path{a.exportPackage}, nil
	}
	return a.Library.OutputFiles(tag)
}

func (a *AndroidApp) Privileged() bool {
	return Bool(a.appProperties.Privileged)
}

func (a *AndroidApp) IsNativeCoverageNeeded(ctx android.BaseModuleContext) bool {
	return ctx.Device() && ctx.DeviceConfig().NativeCoverageEnabled()
}

func (a *AndroidApp) PreventInstall() {
	a.appProperties.PreventInstall = true
}

func (a *AndroidApp) HideFromMake() {
	a.appProperties.HideFromMake = true
}

func (a *AndroidApp) MarkAsCoverageVariant(coverage bool) {
	a.appProperties.IsCoverageVariant = coverage
}

func (a *AndroidApp) EnableCoverageIfNeeded() {}

var _ cc.Coverage = (*AndroidApp)(nil)

// android_app compiles sources and Android resources into an Android application package `.apk` file.
func AndroidAppFactory() android.Module {
	module := &AndroidApp{}

	module.Module.dexProperties.Optimize.EnabledByDefault = true
	module.Module.dexProperties.Optimize.Shrink = proptools.BoolPtr(true)

	module.Module.properties.Instrument = true
	module.Module.properties.Installable = proptools.BoolPtr(true)

	module.addHostAndDeviceProperties()
	module.AddProperties(
		&module.aaptProperties,
		&module.appProperties,
		&module.overridableAppProperties)

	module.usesLibrary.enforce = true

	android.InitAndroidMultiTargetsArchModule(module, android.DeviceSupported, android.MultilibCommon)
	android.InitDefaultableModule(module)
	android.InitOverridableModule(module, &module.appProperties.Overrides)
	android.InitApexModule(module)

	return module
}

type appTestProperties struct {
	// The name of the android_app module that the tests will run against.
	Instrumentation_for *string

	// if specified, the instrumentation target package name in the manifest is overwritten by it.
	Instrumentation_target_package *string
}

type AndroidTest struct {
	AndroidApp

	appTestProperties appTestProperties

	testProperties testProperties

	testConfig       android.Path
	extraTestConfigs android.Paths
	data             android.Paths
}

func (a *AndroidTest) InstallInTestcases() bool {
	return true
}

func (a *AndroidTest) GenerateAndroidBuildActions(ctx android.ModuleContext) {
	var configs []tradefed.Config
	if a.appTestProperties.Instrumentation_target_package != nil {
		a.additionalAaptFlags = append(a.additionalAaptFlags,
			"--rename-instrumentation-target-package "+*a.appTestProperties.Instrumentation_target_package)
	} else if a.appTestProperties.Instrumentation_for != nil {
		// Check if the instrumentation target package is overridden.
		manifestPackageName, overridden := ctx.DeviceConfig().OverrideManifestPackageNameFor(*a.appTestProperties.Instrumentation_for)
		if overridden {
			a.additionalAaptFlags = append(a.additionalAaptFlags, "--rename-instrumentation-target-package "+manifestPackageName)
		}
	}
	a.generateAndroidBuildActions(ctx)

	for _, module := range a.testProperties.Test_mainline_modules {
		configs = append(configs, tradefed.Option{Name: "config-descriptor:metadata", Key: "mainline-param", Value: module})
	}

	testConfig := tradefed.AutoGenInstrumentationTestConfig(ctx, a.testProperties.Test_config,
		a.testProperties.Test_config_template, a.manifestPath, a.testProperties.Test_suites, a.testProperties.Auto_gen_config, configs)
	a.testConfig = a.FixTestConfig(ctx, testConfig)
	a.extraTestConfigs = android.PathsForModuleSrc(ctx, a.testProperties.Test_options.Extra_test_configs)
	a.data = android.PathsForModuleSrc(ctx, a.testProperties.Data)
}

func (a *AndroidTest) FixTestConfig(ctx android.ModuleContext, testConfig android.Path) android.Path {
	if testConfig == nil {
		return nil
	}

	fixedConfig := android.PathForModuleOut(ctx, "test_config_fixer", "AndroidTest.xml")
	rule := android.NewRuleBuilder(pctx, ctx)
	command := rule.Command().BuiltTool("test_config_fixer").Input(testConfig).Output(fixedConfig)
	fixNeeded := false

	if ctx.ModuleName() != a.installApkName {
		fixNeeded = true
		command.FlagWithArg("--test-file-name ", a.installApkName+".apk")
	}

	if a.overridableAppProperties.Package_name != nil {
		fixNeeded = true
		command.FlagWithInput("--manifest ", a.manifestPath).
			FlagWithArg("--package-name ", *a.overridableAppProperties.Package_name)
	}

	if fixNeeded {
		rule.Build("fix_test_config", "fix test config")
		return fixedConfig
	}
	return testConfig
}

func (a *AndroidTest) DepsMutator(ctx android.BottomUpMutatorContext) {
	a.AndroidApp.DepsMutator(ctx)
}

func (a *AndroidTest) OverridablePropertiesDepsMutator(ctx android.BottomUpMutatorContext) {
	a.AndroidApp.OverridablePropertiesDepsMutator(ctx)
	if a.appTestProperties.Instrumentation_for != nil {
		// The android_app dependency listed in instrumentation_for needs to be added to the classpath for javac,
		// but not added to the aapt2 link includes like a normal android_app or android_library dependency, so
		// use instrumentationForTag instead of libTag.
		ctx.AddVariationDependencies(nil, instrumentationForTag, String(a.appTestProperties.Instrumentation_for))
	}
}

// android_test compiles test sources and Android resources into an Android application package `.apk` file and
// creates an `AndroidTest.xml` file to allow running the test with `atest` or a `TEST_MAPPING` file.
func AndroidTestFactory() android.Module {
	module := &AndroidTest{}

	module.Module.dexProperties.Optimize.EnabledByDefault = true

	module.Module.properties.Instrument = true
	module.Module.properties.Installable = proptools.BoolPtr(true)
	module.appProperties.Use_embedded_native_libs = proptools.BoolPtr(true)
	module.appProperties.AlwaysPackageNativeLibs = true
	module.Module.dexpreopter.isTest = true
	module.Module.linter.test = true

	module.addHostAndDeviceProperties()
	module.AddProperties(
		&module.aaptProperties,
		&module.appProperties,
		&module.appTestProperties,
		&module.overridableAppProperties,
		&module.testProperties)

	android.InitAndroidMultiTargetsArchModule(module, android.DeviceSupported, android.MultilibCommon)
	android.InitDefaultableModule(module)
	android.InitOverridableModule(module, &module.appProperties.Overrides)
	return module
}

type appTestHelperAppProperties struct {
	// list of compatibility suites (for example "cts", "vts") that the module should be
	// installed into.
	Test_suites []string `android:"arch_variant"`

	// Flag to indicate whether or not to create test config automatically. If AndroidTest.xml
	// doesn't exist next to the Android.bp, this attribute doesn't need to be set to true
	// explicitly.
	Auto_gen_config *bool
}

type AndroidTestHelperApp struct {
	AndroidApp

	appTestHelperAppProperties appTestHelperAppProperties
}

func (a *AndroidTestHelperApp) InstallInTestcases() bool {
	return true
}

// android_test_helper_app compiles sources and Android resources into an Android application package `.apk` file that
// will be used by tests, but does not produce an `AndroidTest.xml` file so the module will not be run directly as a
// test.
func AndroidTestHelperAppFactory() android.Module {
	module := &AndroidTestHelperApp{}

	module.Module.dexProperties.Optimize.EnabledByDefault = true

	module.Module.properties.Installable = proptools.BoolPtr(true)
	module.appProperties.Use_embedded_native_libs = proptools.BoolPtr(true)
	module.appProperties.AlwaysPackageNativeLibs = true
	module.Module.dexpreopter.isTest = true
	module.Module.linter.test = true

	module.addHostAndDeviceProperties()
	module.AddProperties(
		&module.aaptProperties,
		&module.appProperties,
		&module.appTestHelperAppProperties,
		&module.overridableAppProperties)

	android.InitAndroidMultiTargetsArchModule(module, android.DeviceSupported, android.MultilibCommon)
	android.InitDefaultableModule(module)
	android.InitApexModule(module)
	return module
}

type AndroidAppCertificate struct {
	android.ModuleBase
	properties  AndroidAppCertificateProperties
	Certificate Certificate
}

type AndroidAppCertificateProperties struct {
	// Name of the certificate files.  Extensions .x509.pem and .pk8 will be added to the name.
	Certificate *string
}

// android_app_certificate modules can be referenced by the certificates property of android_app modules to select
// the signing key.
func AndroidAppCertificateFactory() android.Module {
	module := &AndroidAppCertificate{}
	module.AddProperties(&module.properties)
	android.InitAndroidModule(module)
	return module
}

func (c *AndroidAppCertificate) GenerateAndroidBuildActions(ctx android.ModuleContext) {
	cert := String(c.properties.Certificate)
	c.Certificate = Certificate{
		Pem: android.PathForModuleSrc(ctx, cert+".x509.pem"),
		Key: android.PathForModuleSrc(ctx, cert+".pk8"),
	}
}

type OverrideAndroidApp struct {
	android.ModuleBase
	android.OverrideModuleBase
}

func (i *OverrideAndroidApp) GenerateAndroidBuildActions(_ android.ModuleContext) {
	// All the overrides happen in the base module.
	// TODO(jungjw): Check the base module type.
}

// override_android_app is used to create an android_app module based on another android_app by overriding
// some of its properties.
func OverrideAndroidAppModuleFactory() android.Module {
	m := &OverrideAndroidApp{}
	m.AddProperties(&overridableAppProperties{})

	android.InitAndroidMultiTargetsArchModule(m, android.DeviceSupported, android.MultilibCommon)
	android.InitOverrideModule(m)
	return m
}

type OverrideAndroidTest struct {
	android.ModuleBase
	android.OverrideModuleBase
}

func (i *OverrideAndroidTest) GenerateAndroidBuildActions(_ android.ModuleContext) {
	// All the overrides happen in the base module.
	// TODO(jungjw): Check the base module type.
}

// override_android_test is used to create an android_app module based on another android_test by overriding
// some of its properties.
func OverrideAndroidTestModuleFactory() android.Module {
	m := &OverrideAndroidTest{}
	m.AddProperties(&overridableAppProperties{})
	m.AddProperties(&appTestProperties{})

	android.InitAndroidMultiTargetsArchModule(m, android.DeviceSupported, android.MultilibCommon)
	android.InitOverrideModule(m)
	return m
}

type UsesLibraryProperties struct {
	// A list of shared library modules that will be listed in uses-library tags in the AndroidManifest.xml file.
	Uses_libs []string

	// A list of shared library modules that will be listed in uses-library tags in the AndroidManifest.xml file with
	// required=false.
	Optional_uses_libs []string

	// If true, the list of uses_libs and optional_uses_libs modules must match the AndroidManifest.xml file.  Defaults
	// to true if either uses_libs or optional_uses_libs is set.  Will unconditionally default to true in the future.
	Enforce_uses_libs *bool

	// Optional name of the <uses-library> provided by this module. This is needed for non-SDK
	// libraries, because SDK ones are automatically picked up by Soong. The <uses-library> name
	// normally is the same as the module name, but there are exceptions.
	Provides_uses_lib *string
}

// usesLibrary provides properties and helper functions for AndroidApp and AndroidAppImport to verify that the
// <uses-library> tags that end up in the manifest of an APK match the ones known to the build system through the
// uses_libs and optional_uses_libs properties.  The build system's values are used by dexpreopt to preopt apps
// with knowledge of their shared libraries.
type usesLibrary struct {
	usesLibraryProperties UsesLibraryProperties

	// Whether to enforce verify_uses_library check.
	enforce bool
}

func (u *usesLibrary) addLib(lib string, optional bool) {
	if !android.InList(lib, u.usesLibraryProperties.Uses_libs) && !android.InList(lib, u.usesLibraryProperties.Optional_uses_libs) {
		if optional {
			u.usesLibraryProperties.Optional_uses_libs = append(u.usesLibraryProperties.Optional_uses_libs, lib)
		} else {
			u.usesLibraryProperties.Uses_libs = append(u.usesLibraryProperties.Uses_libs, lib)
		}
	}
}

func (u *usesLibrary) deps(ctx android.BottomUpMutatorContext, hasFrameworkLibs bool) {
	if !ctx.Config().UnbundledBuild() {
		ctx.AddVariationDependencies(nil, usesLibTag, u.usesLibraryProperties.Uses_libs...)
		ctx.AddVariationDependencies(nil, usesLibTag, u.presentOptionalUsesLibs(ctx)...)
		// Only add these extra dependencies if the module depends on framework libs. This avoids
		// creating a cyclic dependency:
		//     e.g. framework-res -> org.apache.http.legacy -> ... -> framework-res.
		if hasFrameworkLibs {
			// Dexpreopt needs paths to the dex jars of these libraries in order to construct
			// class loader context for dex2oat. Add them as a dependency with a special tag.
			ctx.AddVariationDependencies(nil, usesLibCompat29Tag, dexpreopt.CompatUsesLibs29...)
			ctx.AddVariationDependencies(nil, usesLibCompat28Tag, dexpreopt.OptionalCompatUsesLibs28...)
			ctx.AddVariationDependencies(nil, usesLibCompat30Tag, dexpreopt.OptionalCompatUsesLibs30...)
		}
	}
}

// presentOptionalUsesLibs returns optional_uses_libs after filtering out MissingUsesLibraries, which don't exist in the
// build.
func (u *usesLibrary) presentOptionalUsesLibs(ctx android.BaseModuleContext) []string {
	optionalUsesLibs, _ := android.FilterList(u.usesLibraryProperties.Optional_uses_libs, ctx.Config().MissingUsesLibraries())
	return optionalUsesLibs
}

// Helper function to replace string in a list.
func replaceInList(list []string, oldstr, newstr string) {
	for i, str := range list {
		if str == oldstr {
			list[i] = newstr
		}
	}
}

// Returns a map of module names of shared library dependencies to the paths
// to their dex jars on host and on device.
func (u *usesLibrary) classLoaderContextForUsesLibDeps(ctx android.ModuleContext) dexpreopt.ClassLoaderContextMap {
	clcMap := make(dexpreopt.ClassLoaderContextMap)

	if !ctx.Config().UnbundledBuild() {
		ctx.VisitDirectDeps(func(m android.Module) {
			if tag, ok := ctx.OtherModuleDependencyTag(m).(usesLibraryDependencyTag); ok {
				dep := ctx.OtherModuleName(m)
				if lib, ok := m.(UsesLibraryDependency); ok {
					libName := dep
					if ulib, ok := m.(ProvidesUsesLib); ok && ulib.ProvidesUsesLib() != nil {
						libName = *ulib.ProvidesUsesLib()
						// Replace module name with library name in `uses_libs`/`optional_uses_libs`
						// in order to pass verify_uses_libraries check (which compares these
						// properties against library names written in the manifest).
						replaceInList(u.usesLibraryProperties.Uses_libs, dep, libName)
						replaceInList(u.usesLibraryProperties.Optional_uses_libs, dep, libName)
					}
					clcMap.AddContext(ctx, tag.sdkVersion, libName,
						lib.DexJarBuildPath(), lib.DexJarInstallPath(), lib.ClassLoaderContexts())
				} else if ctx.Config().AllowMissingDependencies() {
					ctx.AddMissingDependencies([]string{dep})
				} else {
					ctx.ModuleErrorf("module %q in uses_libs or optional_uses_libs must be a java library", dep)
				}
			}
		})
	}

	return clcMap
}

// enforceUsesLibraries returns true of <uses-library> tags should be checked against uses_libs and optional_uses_libs
// properties.  Defaults to true if either of uses_libs or optional_uses_libs is specified.  Will default to true
// unconditionally in the future.
func (u *usesLibrary) enforceUsesLibraries() bool {
	defaultEnforceUsesLibs := len(u.usesLibraryProperties.Uses_libs) > 0 ||
		len(u.usesLibraryProperties.Optional_uses_libs) > 0
	return BoolDefault(u.usesLibraryProperties.Enforce_uses_libs, u.enforce || defaultEnforceUsesLibs)
}

// Freeze the value of `enforce_uses_libs` based on the current values of `uses_libs` and `optional_uses_libs`.
func (u *usesLibrary) freezeEnforceUsesLibraries() {
	enforce := u.enforceUsesLibraries()
	u.usesLibraryProperties.Enforce_uses_libs = &enforce
}

<<<<<<< HEAD
// verifyUsesLibraries checks the <uses-library> tags in the manifest against the ones specified
// in the `uses_libs`/`optional_uses_libs` properties. The input can be either an XML manifest, or
// an APK with the manifest embedded in it (manifest_check will know which one it is by the file
// extension: APKs are supposed to end with '.apk').
func (u *usesLibrary) verifyUsesLibraries(ctx android.ModuleContext, inputFile android.Path,
	outputFile android.WritablePath) {

=======
// verifyUsesLibrariesManifest checks the <uses-library> tags in an AndroidManifest.xml against the ones specified
// in the uses_libs and optional_uses_libs properties.  It returns the path to a copy of the manifest.
func (u *usesLibrary) verifyUsesLibrariesManifest(ctx android.ModuleContext, manifest android.Path) android.Path {
	outputFile := android.PathForModuleOut(ctx, "manifest_check", "AndroidManifest.xml")
>>>>>>> f24394fb
	statusFile := dexpreopt.UsesLibrariesStatusFile(ctx)

	// Disable verify_uses_libraries check if dexpreopt is globally disabled. Without dexpreopt the
	// check is not necessary, and although it is good to have, it is difficult to maintain on
	// non-linux build platforms where dexpreopt is generally disabled (the check may fail due to
	// various unrelated reasons, such as a failure to get manifest from an APK).
	if dexpreopt.GetGlobalConfig(ctx).DisablePreopt {
<<<<<<< HEAD
		return
=======
		return manifest
>>>>>>> f24394fb
	}

	rule := android.NewRuleBuilder(pctx, ctx)
	cmd := rule.Command().BuiltTool("manifest_check").
		Flag("--enforce-uses-libraries").
		Input(manifest).
		FlagWithOutput("--enforce-uses-libraries-status ", statusFile).
		FlagWithOutput("-o ", outputFile)

	if dexpreopt.GetGlobalConfig(ctx).RelaxUsesLibraryCheck {
		cmd.Flag("--enforce-uses-libraries-relax")
	}

	for _, lib := range u.usesLibraryProperties.Uses_libs {
		cmd.FlagWithArg("--uses-library ", lib)
	}

	for _, lib := range u.usesLibraryProperties.Optional_uses_libs {
		cmd.FlagWithArg("--optional-uses-library ", lib)
	}

	rule.Build("verify_uses_libraries", "verify <uses-library>")
<<<<<<< HEAD
}

// verifyUsesLibrariesManifest checks the <uses-library> tags in an AndroidManifest.xml against
// the build system and returns the path to a copy of the manifest.
func (u *usesLibrary) verifyUsesLibrariesManifest(ctx android.ModuleContext, manifest android.Path) android.Path {
	outputFile := android.PathForModuleOut(ctx, "manifest_check", "AndroidManifest.xml")
	u.verifyUsesLibraries(ctx, manifest, outputFile)
=======

>>>>>>> f24394fb
	return outputFile
}

// verifyUsesLibrariesAPK checks the <uses-library> tags in the manifest of an APK against the ones specified
// in the uses_libs and optional_uses_libs properties.  It returns the path to a copy of the APK.
func (u *usesLibrary) verifyUsesLibrariesAPK(ctx android.ModuleContext, apk android.Path) android.Path {
	outputFile := android.PathForModuleOut(ctx, "verify_uses_libraries", apk.Base())
	statusFile := dexpreopt.UsesLibrariesStatusFile(ctx)

	// Disable verify_uses_libraries check if dexpreopt is globally disabled. Without dexpreopt the
	// check is not necessary, and although it is good to have, it is difficult to maintain on
	// non-linux build platforms where dexpreopt is generally disabled (the check may fail due to
	// various unrelated reasons, such as a failure to get manifest from an APK).
	if dexpreopt.GetGlobalConfig(ctx).DisablePreopt {
		return apk
	}

	rule := android.NewRuleBuilder(pctx, ctx)
	aapt := ctx.Config().HostToolPath(ctx, "aapt")
	rule.Command().
		Textf("aapt_binary=%s", aapt.String()).Implicit(aapt).
		Textf(`uses_library_names="%s"`, strings.Join(u.usesLibraryProperties.Uses_libs, " ")).
		Textf(`optional_uses_library_names="%s"`, strings.Join(u.usesLibraryProperties.Optional_uses_libs, " ")).
		Textf(`relax_check="%t"`, dexpreopt.GetGlobalConfig(ctx).RelaxUsesLibraryCheck).
		Tool(android.PathForSource(ctx, "build/make/core/verify_uses_libraries.sh")).Input(apk).Output(statusFile)
	rule.Command().Text("cp -f").Input(apk).Output(outputFile)

	rule.Build("verify_uses_libraries", "verify <uses-library>")

	return outputFile
}<|MERGE_RESOLUTION|>--- conflicted
+++ resolved
@@ -1281,20 +1281,10 @@
 	u.usesLibraryProperties.Enforce_uses_libs = &enforce
 }
 
-<<<<<<< HEAD
-// verifyUsesLibraries checks the <uses-library> tags in the manifest against the ones specified
-// in the `uses_libs`/`optional_uses_libs` properties. The input can be either an XML manifest, or
-// an APK with the manifest embedded in it (manifest_check will know which one it is by the file
-// extension: APKs are supposed to end with '.apk').
-func (u *usesLibrary) verifyUsesLibraries(ctx android.ModuleContext, inputFile android.Path,
-	outputFile android.WritablePath) {
-
-=======
 // verifyUsesLibrariesManifest checks the <uses-library> tags in an AndroidManifest.xml against the ones specified
 // in the uses_libs and optional_uses_libs properties.  It returns the path to a copy of the manifest.
 func (u *usesLibrary) verifyUsesLibrariesManifest(ctx android.ModuleContext, manifest android.Path) android.Path {
 	outputFile := android.PathForModuleOut(ctx, "manifest_check", "AndroidManifest.xml")
->>>>>>> f24394fb
 	statusFile := dexpreopt.UsesLibrariesStatusFile(ctx)
 
 	// Disable verify_uses_libraries check if dexpreopt is globally disabled. Without dexpreopt the
@@ -1302,11 +1292,7 @@
 	// non-linux build platforms where dexpreopt is generally disabled (the check may fail due to
 	// various unrelated reasons, such as a failure to get manifest from an APK).
 	if dexpreopt.GetGlobalConfig(ctx).DisablePreopt {
-<<<<<<< HEAD
-		return
-=======
 		return manifest
->>>>>>> f24394fb
 	}
 
 	rule := android.NewRuleBuilder(pctx, ctx)
@@ -1329,17 +1315,7 @@
 	}
 
 	rule.Build("verify_uses_libraries", "verify <uses-library>")
-<<<<<<< HEAD
-}
-
-// verifyUsesLibrariesManifest checks the <uses-library> tags in an AndroidManifest.xml against
-// the build system and returns the path to a copy of the manifest.
-func (u *usesLibrary) verifyUsesLibrariesManifest(ctx android.ModuleContext, manifest android.Path) android.Path {
-	outputFile := android.PathForModuleOut(ctx, "manifest_check", "AndroidManifest.xml")
-	u.verifyUsesLibraries(ctx, manifest, outputFile)
-=======
-
->>>>>>> f24394fb
+
 	return outputFile
 }
 
