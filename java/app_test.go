--- conflicted
+++ resolved
@@ -943,10 +943,7 @@
 			srcs: ["a.java"],
 			certificate: "expiredkey",
 			overrides: ["qux"],
-<<<<<<< HEAD
-=======
 			sdk_version: "current",
->>>>>>> 0d0e4bb4
 		}
 
 		override_android_app {
@@ -1042,18 +1039,11 @@
 }
 
 func TestOverrideAndroidAppDependency(t *testing.T) {
-<<<<<<< HEAD
-	ctx := testJava(t, `
-		android_app {
-			name: "foo",
-			srcs: ["a.java"],
-=======
 	ctx, _ := testJava(t, `
 		android_app {
 			name: "foo",
 			srcs: ["a.java"],
 			sdk_version: "current",
->>>>>>> 0d0e4bb4
 		}
 
 		override_android_app {
@@ -1091,11 +1081,7 @@
 }
 
 func TestAndroidAppImport(t *testing.T) {
-<<<<<<< HEAD
-	ctx := testJava(t, `
-=======
 	ctx, _ := testJava(t, `
->>>>>>> 0d0e4bb4
 		android_app_import {
 			name: "foo",
 			apk: "prebuilts/apk/app.apk",
@@ -1124,11 +1110,7 @@
 }
 
 func TestAndroidAppImport_NoDexPreopt(t *testing.T) {
-<<<<<<< HEAD
-	ctx := testJava(t, `
-=======
 	ctx, _ := testJava(t, `
->>>>>>> 0d0e4bb4
 		android_app_import {
 			name: "foo",
 			apk: "prebuilts/apk/app.apk",
@@ -1149,11 +1131,7 @@
 }
 
 func TestAndroidAppImport_Presigned(t *testing.T) {
-<<<<<<< HEAD
-	ctx := testJava(t, `
-=======
 	ctx, _ := testJava(t, `
->>>>>>> 0d0e4bb4
 		android_app_import {
 			name: "foo",
 			apk: "prebuilts/apk/app.apk",
@@ -1220,11 +1198,7 @@
 		{
 			name:                "AAPTPreferredConfig matches",
 			aaptPreferredConfig: proptools.StringPtr("xhdpi"),
-<<<<<<< HEAD
-			aaptPrebuiltDPI:     []string{"xxhdpi", "lhdpi"},
-=======
 			aaptPrebuiltDPI:     []string{"xxhdpi", "ldpi"},
->>>>>>> 0d0e4bb4
 			expected:            "prebuilts/apk/app_xhdpi.apk",
 		},
 		{
@@ -1252,11 +1226,7 @@
 		config := testConfig(nil)
 		config.TestProductVariables.AAPTPreferredConfig = test.aaptPreferredConfig
 		config.TestProductVariables.AAPTPrebuiltDPI = test.aaptPrebuiltDPI
-<<<<<<< HEAD
-		ctx := testAppContext(config, bp, nil)
-=======
 		ctx := testAppContext(bp, nil)
->>>>>>> 0d0e4bb4
 
 		run(t, ctx, config)
 
@@ -1272,10 +1242,6 @@
 	}
 }
 
-<<<<<<< HEAD
-func TestStl(t *testing.T) {
-	ctx := testJava(t, cc.GatherRequiredDepsForTest(android.Android)+`
-=======
 func TestAndroidAppImport_Filename(t *testing.T) {
 	ctx, config := testJava(t, `
 		android_app_import {
@@ -1388,7 +1354,6 @@
 
 func TestStl(t *testing.T) {
 	ctx, _ := testJava(t, cc.GatherRequiredDepsForTest(android.Android)+`
->>>>>>> 0d0e4bb4
 		cc_library {
 			name: "libjni",
 		}
@@ -1407,13 +1372,10 @@
 			compile_multilib: "both",
 			sdk_version: "current",
 		}
-<<<<<<< HEAD
-=======
 
 		ndk_prebuilt_shared_stl {
 			name: "ndk_libc++_shared",
 		}
->>>>>>> 0d0e4bb4
 		`)
 
 	testCases := []struct {
@@ -1423,11 +1385,7 @@
 		{"stl",
 			[]string{
 				"libjni.so",
-<<<<<<< HEAD
-				"libc++.so",
-=======
 				"libc++_shared.so",
->>>>>>> 0d0e4bb4
 			},
 		},
 		{"system",
@@ -1459,8 +1417,6 @@
 	}
 }
 
-<<<<<<< HEAD
-=======
 func TestUsesLibraries(t *testing.T) {
 	bp := `
 		java_sdk_library {
@@ -1620,7 +1576,6 @@
 	}
 }
 
->>>>>>> 0d0e4bb4
 func TestEmbedNotice(t *testing.T) {
 	ctx, _ := testJava(t, cc.GatherRequiredDepsForTest(android.Android)+`
 		android_app {
@@ -1808,4 +1763,4 @@
 			})
 		})
 	}
-}
+}