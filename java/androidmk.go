--- conflicted
+++ resolved
@@ -101,17 +101,6 @@
 
 				if library.proguardDictionary != nil {
 					fmt.Fprintln(w, "LOCAL_SOONG_PROGUARD_DICT :=", library.proguardDictionary.String())
-<<<<<<< HEAD
-				}
-
-				// Temporary hack: export sources used to compile framework.jar to Make
-				// to be used for droiddoc
-				// TODO(ccross): remove this once droiddoc is in soong
-				if (library.Name() == "framework") || (library.Name() == "framework-annotation-proc") {
-					fmt.Fprintln(w, "SOONG_FRAMEWORK_SRCS :=", strings.Join(library.compiledJavaSrcs.Strings(), " "))
-					fmt.Fprintln(w, "SOONG_FRAMEWORK_SRCJARS :=", strings.Join(library.compiledSrcJars.Strings(), " "))
-=======
->>>>>>> 0d0e4bb4
 				}
 			},
 		},
@@ -620,30 +609,6 @@
 	}
 }
 
-<<<<<<< HEAD
-func (app *AndroidAppImport) AndroidMk() android.AndroidMkData {
-	return android.AndroidMkData{
-		Class:      "APPS",
-		OutputFile: android.OptionalPathForPath(app.outputFile),
-		Include:    "$(BUILD_SYSTEM)/soong_app_prebuilt.mk",
-		Extra: []android.AndroidMkExtraFunc{
-			func(w io.Writer, outputFile android.Path) {
-				if Bool(app.properties.Privileged) {
-					fmt.Fprintln(w, "LOCAL_PRIVILEGED_MODULE := true")
-				}
-				if app.certificate != nil {
-					fmt.Fprintln(w, "LOCAL_CERTIFICATE :=", app.certificate.Pem.String())
-				} else {
-					fmt.Fprintln(w, "LOCAL_CERTIFICATE := PRESIGNED")
-				}
-				if len(app.properties.Overrides) > 0 {
-					fmt.Fprintln(w, "LOCAL_OVERRIDES_PACKAGES :=", strings.Join(app.properties.Overrides, " "))
-				}
-				if len(app.dexpreopter.builtInstalled) > 0 {
-					fmt.Fprintln(w, "LOCAL_SOONG_BUILT_INSTALLED :=", app.dexpreopter.builtInstalled)
-				}
-			},
-=======
 func (a *AndroidAppImport) AndroidMkEntries() android.AndroidMkEntries {
 	return android.AndroidMkEntries{
 		Class:      "APPS",
@@ -661,7 +626,6 @@
 				entries.SetString("LOCAL_SOONG_BUILT_INSTALLED", a.dexpreopter.builtInstalled)
 			}
 			entries.AddStrings("LOCAL_INSTALLED_MODULE_STEM", a.installPath.Rel())
->>>>>>> 0d0e4bb4
 		},
 	}
 }
